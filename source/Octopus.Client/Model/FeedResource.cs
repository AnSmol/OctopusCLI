﻿using System;
using System.Collections.Generic;
using Newtonsoft.Json;
using Octopus.Client.Extensibility;
using Octopus.Client.Extensibility.Attributes;

namespace Octopus.Client.Model
{
<<<<<<< HEAD
    public class FeedResource : Resource, INamedResource, IHaveSpaceResource
=======
    /// <summary>
    /// The FeedResource type has been deprecated on Octopus Deploy 3.5 servers. Use NuGetFeedResource instead")]
    /// </summary>
    public class FeedResource : Resource, INamedResource
>>>>>>> 5381b42c
    {
        [Writeable]
        public string Name { get; set; }

        [WriteableOnCreate]
        public virtual FeedType FeedType { get; }
<<<<<<< HEAD

        public string SpaceId { get; set; }
=======
        
        /// <summary>
        /// The package-acquisition locations supported by the feed.
        /// The first is considered the default.
        /// </summary>
        public IList<PackageAcquisitionLocation> PackageAcquisitionLocationOptions { get; } = new List<PackageAcquisitionLocation>();
>>>>>>> 5381b42c
    }
}<|MERGE_RESOLUTION|>--- conflicted
+++ resolved
@@ -6,30 +6,23 @@
 
 namespace Octopus.Client.Model
 {
-<<<<<<< HEAD
-    public class FeedResource : Resource, INamedResource, IHaveSpaceResource
-=======
     /// <summary>
     /// The FeedResource type has been deprecated on Octopus Deploy 3.5 servers. Use NuGetFeedResource instead")]
     /// </summary>
-    public class FeedResource : Resource, INamedResource
->>>>>>> 5381b42c
+    public class FeedResource : Resource, INamedResource, IHaveSpaceResource
     {
         [Writeable]
         public string Name { get; set; }
 
         [WriteableOnCreate]
         public virtual FeedType FeedType { get; }
-<<<<<<< HEAD
 
         public string SpaceId { get; set; }
-=======
-        
+
         /// <summary>
         /// The package-acquisition locations supported by the feed.
         /// The first is considered the default.
         /// </summary>
         public IList<PackageAcquisitionLocation> PackageAcquisitionLocationOptions { get; } = new List<PackageAcquisitionLocation>();
->>>>>>> 5381b42c
     }
 }