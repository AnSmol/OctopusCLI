using System;
using System.Collections.Generic;
using System.Linq;
using Newtonsoft.Json;

namespace Octopus.Client.Model
{
    public class DeploymentActionResource : Resource
    {
        public string Name { get; set; }
        public string ActionType { get; set; }
        public bool IsDisabled { get; set; }
<<<<<<< HEAD
        public string WorkerPoolId { get; set; }
=======
        
        /// <summary>
        /// If true, this action cannot be skipped when deploying
        /// </summary>
        public bool IsRequired { get; set; }
>>>>>>> a8431754

        [JsonProperty(ObjectCreationHandling = ObjectCreationHandling.Reuse)]
        public ReferenceCollection Environments { get; } = new ReferenceCollection();

        [JsonProperty(ObjectCreationHandling = ObjectCreationHandling.Reuse)]
        public ReferenceCollection ExcludedEnvironments { get; } = new ReferenceCollection();

        [JsonProperty(ObjectCreationHandling = ObjectCreationHandling.Reuse)]
        public ReferenceCollection Channels { get; } = new ReferenceCollection();

        [JsonProperty(ObjectCreationHandling = ObjectCreationHandling.Reuse)]
        public ReferenceCollection TenantTags { get; } = new ReferenceCollection();

        [JsonProperty(ObjectCreationHandling = ObjectCreationHandling.Reuse)]
        public IDictionary<string, PropertyValueResource> Properties { get; } = new Dictionary<string, PropertyValueResource>(StringComparer.OrdinalIgnoreCase);

        public DeploymentActionResource ClearAllConditions()
        {
            Channels.Clear();
            Environments.Clear();
            ExcludedEnvironments.Clear();
            TenantTags.Clear();
            return this;
        }

        public DeploymentActionResource ForChannels(params ChannelResource[] channels)
        {
            Channels.ReplaceAll(channels.Select(c => c.Id));
            return this;
        }

        public DeploymentActionResource ForEnvironments(params EnvironmentResource[] environments)
        {
            Environments.ReplaceAll(environments.Select(e => e.Id));
            return this;
        }

        public DeploymentActionResource ForTenantTags(params TagResource[] tags)
        {
            TenantTags.ReplaceAll(tags.Select(t => t.CanonicalTagName));
            return this;
        }
    }
}<|MERGE_RESOLUTION|>--- conflicted
+++ resolved
@@ -10,15 +10,12 @@
         public string Name { get; set; }
         public string ActionType { get; set; }
         public bool IsDisabled { get; set; }
-<<<<<<< HEAD
         public string WorkerPoolId { get; set; }
-=======
-        
+
         /// <summary>
         /// If true, this action cannot be skipped when deploying
         /// </summary>
         public bool IsRequired { get; set; }
->>>>>>> a8431754
 
         [JsonProperty(ObjectCreationHandling = ObjectCreationHandling.Reuse)]
         public ReferenceCollection Environments { get; } = new ReferenceCollection();
