--- conflicted
+++ resolved
@@ -8,11 +8,8 @@
         Maven,
         OctopusProject,
         GitHub,
-<<<<<<< HEAD
-        BuiltIn
-=======
+        BuiltIn,
         Helm,
         AwsElasticContainerRegistry
->>>>>>> 5381b42c
     }
 }