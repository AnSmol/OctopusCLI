--- conflicted
+++ resolved
@@ -42,10 +42,6 @@
         [Writeable]
         [JsonProperty(Order=50, ObjectCreationHandling = ObjectCreationHandling.Replace)]
         public MachineUpdatePolicy MachineUpdatePolicy { get; set; }
-<<<<<<< HEAD
-
-        public string SpaceId { get; set; }
-=======
         
         [Writeable]
         [JsonProperty(Order = 60)]
@@ -70,6 +66,7 @@
         [Writeable]
         [JsonProperty(Order = 65)]
         public TimeSpan ConnectionConnectTimeout { get; set; }
->>>>>>> f311d24a
+
+        public string SpaceId { get; set; }
     }
 }