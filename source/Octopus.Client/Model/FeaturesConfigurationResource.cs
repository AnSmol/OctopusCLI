--- conflicted
+++ resolved
@@ -5,15 +5,9 @@
     public class FeaturesConfigurationResource : Resource
     {
         [Writeable]
-<<<<<<< HEAD
-=======
-        public bool IsMultiTenancyEnabled { get; set; }
-
-        [Writeable]
         public bool IsBuiltInWorkerEnabled { get; set; } = true;
 
         [Writeable]
->>>>>>> fba1547e
         public bool IsCommunityActionTemplatesEnabled { get; set; }
 
         [Writeable]
