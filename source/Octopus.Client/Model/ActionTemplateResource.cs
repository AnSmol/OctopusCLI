﻿using System;
using System.Collections.Generic;
using System.ComponentModel.DataAnnotations;
using Newtonsoft.Json;
using Octopus.Client.Extensibility;
using Octopus.Client.Extensibility.Attributes;

namespace Octopus.Client.Model
{
    public class ActionTemplateResource : Resource, INamedResource, IHaveSpaceResource
    {
        [Required(ErrorMessage = "Please provide a name for the template.")]
        [Writeable]
        public string Name { get; set; }

        [Writeable]
        public string Description { get; set; }

        [Required(ErrorMessage = "Please provide an action type.")]
        [WriteableOnCreate]
        public string ActionType { get; set; }

        public int Version { get; set; }

        public string CommunityActionTemplateId { get; set; }

        [JsonProperty(ObjectCreationHandling = ObjectCreationHandling.Reuse)]
        public IDictionary<string, PropertyValueResource> Properties { get; } = new Dictionary<string, PropertyValueResource>();

        [JsonProperty(ObjectCreationHandling = ObjectCreationHandling.Reuse)]
        public PackageReferenceCollection Packages { get; } = new PackageReferenceCollection(); 

        [JsonProperty(ObjectCreationHandling = ObjectCreationHandling.Reuse)]
<<<<<<< HEAD
        public IList<ActionTemplateParameterResource> Parameters
        {
            get { return parameters; }
        }

        public string SpaceId { get; set; }
=======
        public IList<ActionTemplateParameterResource> Parameters { get; } = new List<ActionTemplateParameterResource>();
>>>>>>> 5381b42c
    }
}<|MERGE_RESOLUTION|>--- conflicted
+++ resolved
@@ -31,15 +31,8 @@
         public PackageReferenceCollection Packages { get; } = new PackageReferenceCollection(); 
 
         [JsonProperty(ObjectCreationHandling = ObjectCreationHandling.Reuse)]
-<<<<<<< HEAD
-        public IList<ActionTemplateParameterResource> Parameters
-        {
-            get { return parameters; }
-        }
+        public IList<ActionTemplateParameterResource> Parameters { get; } = new List<ActionTemplateParameterResource>();
 
         public string SpaceId { get; set; }
-=======
-        public IList<ActionTemplateParameterResource> Parameters { get; } = new List<ActionTemplateParameterResource>();
->>>>>>> 5381b42c
     }
 }