--- conflicted
+++ resolved
@@ -51,11 +51,8 @@
         ISchedulerRepository Schedulers { get; }
         IServerStatusRepository ServerStatus { get; }
         ISubscriptionRepository Subscriptions { get; }
-<<<<<<< HEAD
         IScheduledProjectTriggerRepository ScheduledProjectTriggers { get; }
-=======
         ITagSetRepository TagSets { get; }
->>>>>>> 9dcafba9
         ITaskRepository Tasks { get; }
         ITeamsRepository Teams { get; }
         ITenantRepository Tenants { get; }
