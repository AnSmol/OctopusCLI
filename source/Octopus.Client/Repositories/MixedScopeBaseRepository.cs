--- conflicted
+++ resolved
@@ -15,17 +15,11 @@
             this.spaceQueryContext = spaceQueryContext;
         }
 
-<<<<<<< HEAD
-        protected SpaceQueryContext CreateParameters(bool includeGlobal, string[] spaceIds)
+        protected SpaceQueryContext CreateParameters(bool includeSystem, string[] spaceIds)
         {
-            var newParameters = new SpaceQueryContext(includeGlobal, spaceIds);
-=======
-        protected SpaceQueryParameters CreateParameters(bool includeSystem, string[] spaceIds)
-        {
-            var newParameters = new SpaceQueryParameters(includeSystem, spaceIds);
->>>>>>> 38482179
-            ValidateSpaceParameters(newParameters);
-            return newParameters;
+            var newContext = new SpaceQueryContext(includeSystem, spaceIds);
+            ValidateSpaceParameters(newContext);
+            return newContext;
         }
 
         protected override Dictionary<string, object> AdditionalQueryParameters
@@ -36,13 +30,8 @@
                 
                 return new Dictionary<string, object>(StringComparer.OrdinalIgnoreCase)
                 {
-<<<<<<< HEAD
-                    ["includeGlobal"] = spaceQueryContext.IncludeGlobal,
+                    ["includeSystem"] = spaceQueryContext.IncludeSystem,
                     ["spaces"] = spaceQueryContext.SpaceIds
-=======
-                    ["includeSystem"] = SpaceQueryParameters.IncludeSystem,
-                    ["spaces"] = SpaceQueryParameters.SpaceIds
->>>>>>> 38482179
                 };
             }
         }
@@ -54,11 +43,7 @@
                 return;
             }
 
-<<<<<<< HEAD
-            if (newSpaceQueryContext.IncludeGlobal && !spaceQueryContext.IncludeGlobal)
-=======
-            if (newSpaceQueryParameters.IncludeSystem && !SpaceQueryParameters.IncludeSystem)
->>>>>>> 38482179
+            if (newSpaceQueryContext.IncludeSystem && !spaceQueryContext.IncludeSystem)
             {
                 throw new InvalidIncludeSystemConfigurationException();
             }
