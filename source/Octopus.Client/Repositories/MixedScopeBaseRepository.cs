--- conflicted
+++ resolved
@@ -13,17 +13,7 @@
             ExtendedSpaceContext = new SpaceContext(client.SpaceContext.SpaceIds.ToArray(), client.SpaceContext.IncludeSystem);
         }
 
-<<<<<<< HEAD
         protected SpaceContext ExtendedSpaceContext { get; set; }
-=======
-        protected SpaceQueryParameters CreateParameters(bool includeSystem, string[] spaceIds)
-        {
-            var newParameters = new SpaceQueryParameters(includeSystem, spaceIds);
-            ValidateSpaceParameters(newParameters);
-            return newParameters;
-        }
-        protected SpaceQueryParameters SpaceQueryParameters { get; set; }
->>>>>>> 38482179
 
         protected override Dictionary<string, object> AdditionalQueryParameters
         {
@@ -33,37 +23,10 @@
                     return new Dictionary<string, object>(StringComparer.OrdinalIgnoreCase);
                 return new Dictionary<string, object>(StringComparer.OrdinalIgnoreCase)
                 {
-<<<<<<< HEAD
-                    ["includeGlobal"] = ExtendedSpaceContext.IncludeSystem,
+                    ["includeSystem"] = ExtendedSpaceContext.IncludeSystem,
                     ["spaces"] = ExtendedSpaceContext.SpaceIds
                 };
             }
         }
-=======
-                    ["includeSystem"] = SpaceQueryParameters.IncludeSystem,
-                    ["spaces"] = SpaceQueryParameters.SpaceIds
-                };
-            }
-        }
-
-        void ValidateSpaceParameters(SpaceQueryParameters newSpaceQueryParameters)
-        {
-            if (SpaceQueryParameters == null)
-            {
-                return;
-            }
-
-            if (newSpaceQueryParameters.IncludeSystem && !SpaceQueryParameters.IncludeSystem)
-            {
-                throw new InvalidIncludeSystemConfigurationException();
-            }
-
-            var previouslyDefinedSpaceIdsSet = new HashSet<string>(SpaceQueryParameters.SpaceIds);
-            if (!previouslyDefinedSpaceIdsSet.IsSupersetOf(newSpaceQueryParameters.SpaceIds))
-            {
-                throw new InvalidSpacesLimitationException();
-            }
-        }
->>>>>>> 38482179
     }
 }