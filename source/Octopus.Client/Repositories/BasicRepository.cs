﻿#if SYNC_CLIENT
using System;
using System.Collections.Generic;
using System.Linq;
using Octopus.Client.Model;
using System.Text.RegularExpressions;
using Octopus.Client.Exceptions;
using Octopus.Client.Extensibility;
using Octopus.Client.Repositories.Async;
using Octopus.Client.Util;

namespace Octopus.Client.Repositories
{
    // ReSharper disable MemberCanBePrivate.Local
    // ReSharper disable UnusedMember.Local
    // ReSharper disable MemberCanBeProtected.Local
    abstract class BasicRepository<TResource> where TResource : class, IResource
    {
        readonly IOctopusClient client;
        protected readonly string CollectionLinkName;
        protected virtual Dictionary<string, object> AdditionalQueryParameters { get; }

        protected BasicRepository(IOctopusClient client, string collectionLinkName)
        {
            this.client = client;
            this.CollectionLinkName = collectionLinkName;
            AdditionalQueryParameters = new Dictionary<string, object>(StringComparer.OrdinalIgnoreCase);
        }

        public IOctopusClient Client
        {
            get { return client; }
        }

        public TResource Create(TResource resource, object pathParameters = null)
        {
            if (resource == null) throw new ArgumentNullException(nameof(resource));
            return client.Create(client.Link(CollectionLinkName), resource, pathParameters);
        }

        public TResource Modify(TResource resource)
        {
            if (resource == null) throw new ArgumentNullException(nameof(resource));
            return client.Update(resource.Links["Self"], resource);
        }

        public void Delete(TResource resource)
        {
            if (resource == null) throw new ArgumentNullException(nameof(resource));
            client.Delete(resource.Links["Self"]);
        }

        public void Paginate(Func<ResourceCollection<TResource>, bool> getNextPage, string path = null, object pathParameters = null)
        {
<<<<<<< HEAD
            var parameters = ParameterHelper.CombineParameters(AdditionalQueryParameters, pathParameters);
            client.Paginate(path ?? client.RootDocument.Link(CollectionLinkName), parameters, getNextPage);
=======
            client.Paginate(path ?? client.Link(CollectionLinkName), pathParameters ?? new { }, getNextPage);
>>>>>>> d209be87
        }

        public TResource FindOne(Func<TResource, bool> search, string path = null, object pathParameters = null)
        {
            TResource resource = null;
            Paginate(page =>
            {
                resource = page.Items.FirstOrDefault(search);
                return resource == null;
            }, path, pathParameters);
            return resource;
        }

        public List<TResource> FindMany(Func<TResource, bool> search, string path = null, object pathParameters = null)
        {
            var resources = new List<TResource>();
            Paginate(page =>
            {
                resources.AddRange(page.Items.Where(search));
                return true;
            }, path, pathParameters);
            return resources;
        }

        public List<TResource> FindAll(string path = null, object pathParameters = null)
        {
            return FindMany(r => true, path, pathParameters);
        }

        public List<TResource> GetAll()
        {
<<<<<<< HEAD
            var parameters = ParameterHelper.CombineParameters(AdditionalQueryParameters, new { id = "all" });
            return client.Get<List<TResource>>(client.RootDocument.Link(CollectionLinkName), parameters);
=======
            return client.Get<List<TResource>>(client.Link(CollectionLinkName), new { id = "all" });
>>>>>>> d209be87
        }

        public TResource FindByName(string name, string path = null, object pathParameters = null)
        {
            name = (name ?? string.Empty).Trim();
            // Some endpoints allow a Name query param which greatly increases efficiency
            if (pathParameters == null)
                pathParameters = new {name = name};

            return FindOne(r =>
            {
                var named = r as INamedResource;
                if (named != null) return string.Equals((named.Name ?? string.Empty).Trim(), name, StringComparison.OrdinalIgnoreCase);
                return false;
            }, path, pathParameters);
        }

        public List<TResource> FindByNames(IEnumerable<string> names, string path = null, object pathParameters = null)
        {
            var nameSet = new HashSet<string>((names ?? new string[0]).Select(n => (n ?? string.Empty).Trim()), StringComparer.OrdinalIgnoreCase);
            return FindMany(r =>
            {
                var named = r as INamedResource;
                if (named != null) return nameSet.Contains((named.Name ?? string.Empty).Trim());
                return false;
            }, path, pathParameters);
        }

        public TResource Get(string idOrHref)
        {
            if (string.IsNullOrWhiteSpace(idOrHref))
                return null;

            if (idOrHref.StartsWith("/", StringComparison.OrdinalIgnoreCase))
            {
                return client.Get<TResource>(idOrHref, AdditionalQueryParameters);
            }
<<<<<<< HEAD
            var parameters = ParameterHelper.CombineParameters(AdditionalQueryParameters, new { id = idOrHref });
            return client.Get<TResource>(client.RootDocument.Link(CollectionLinkName), parameters);
=======

            return client.Get<TResource>(client.Link(CollectionLinkName), new { id = idOrHref });
>>>>>>> d209be87
        }

        public virtual List<TResource> Get(params string[] ids)
        {
            if (ids == null) return new List<TResource>();
            var actualIds = ids.Where(id => !string.IsNullOrWhiteSpace(id)).ToArray();
            if (actualIds.Length == 0) return new List<TResource>();

            var resources = new List<TResource>();
            var link = client.Link(CollectionLinkName);
            if(!Regex.IsMatch(link, @"\{\?.*\Wids\W"))
                link += "{?ids}";
            var parameters = ParameterHelper.CombineParameters(AdditionalQueryParameters, new { ids = actualIds });
            client.Paginate<TResource>(
                link,
                parameters,
                page =>
                {
                    resources.AddRange(page.Items);
                    return true;
                });

            return resources;
        }

        public TResource Refresh(TResource resource)
        {
            if (resource == null) throw new ArgumentNullException("resource");
            return Get(resource.Id);
        }
    }

    // ReSharper restore MemberCanBePrivate.Local
    // ReSharper restore UnusedMember.Local
    // ReSharper restore MemberCanBeProtected.Local
}
#endif<|MERGE_RESOLUTION|>--- conflicted
+++ resolved
@@ -52,12 +52,8 @@
 
         public void Paginate(Func<ResourceCollection<TResource>, bool> getNextPage, string path = null, object pathParameters = null)
         {
-<<<<<<< HEAD
             var parameters = ParameterHelper.CombineParameters(AdditionalQueryParameters, pathParameters);
-            client.Paginate(path ?? client.RootDocument.Link(CollectionLinkName), parameters, getNextPage);
-=======
-            client.Paginate(path ?? client.Link(CollectionLinkName), pathParameters ?? new { }, getNextPage);
->>>>>>> d209be87
+            client.Paginate(path ?? client.Link(CollectionLinkName), parameters, getNextPage);
         }
 
         public TResource FindOne(Func<TResource, bool> search, string path = null, object pathParameters = null)
@@ -89,12 +85,8 @@
 
         public List<TResource> GetAll()
         {
-<<<<<<< HEAD
             var parameters = ParameterHelper.CombineParameters(AdditionalQueryParameters, new { id = "all" });
-            return client.Get<List<TResource>>(client.RootDocument.Link(CollectionLinkName), parameters);
-=======
-            return client.Get<List<TResource>>(client.Link(CollectionLinkName), new { id = "all" });
->>>>>>> d209be87
+            return client.Get<List<TResource>>(client.Link(CollectionLinkName), parameters);
         }
 
         public TResource FindByName(string name, string path = null, object pathParameters = null)
@@ -132,13 +124,8 @@
             {
                 return client.Get<TResource>(idOrHref, AdditionalQueryParameters);
             }
-<<<<<<< HEAD
             var parameters = ParameterHelper.CombineParameters(AdditionalQueryParameters, new { id = idOrHref });
-            return client.Get<TResource>(client.RootDocument.Link(CollectionLinkName), parameters);
-=======
-
-            return client.Get<TResource>(client.Link(CollectionLinkName), new { id = idOrHref });
->>>>>>> d209be87
+            return client.Get<TResource>(client.Link(CollectionLinkName), parameters);
         }
 
         public virtual List<TResource> Get(params string[] ids)
