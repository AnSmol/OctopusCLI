using System.Collections.Generic;
using System.IO;
using Octopus.Client.Editors;
using Octopus.Client.Model;

namespace Octopus.Client.Repositories
{
    public interface IProjectRepository : IFindByName<ProjectResource>, IGet<ProjectResource>, ICreate<ProjectResource>, IModify<ProjectResource>, IDelete<ProjectResource>, IGetAll<ProjectResource>
    {
        ResourceCollection<ReleaseResource> GetReleases(ProjectResource project, int skip = 0, int? take = null, string searchByVersion = null);
        IReadOnlyList<ReleaseResource> GetAllReleases(ProjectResource project);
        ReleaseResource GetReleaseByVersion(ProjectResource project, string version);
        ResourceCollection<ChannelResource> GetChannels(ProjectResource project);
        IReadOnlyList<ChannelResource> GetAllChannels(ProjectResource project);
        ProgressionResource GetProgression(ProjectResource project);
        ResourceCollection<ProjectTriggerResource> GetTriggers(ProjectResource project);
        IReadOnlyList<ProjectTriggerResource> GetAllTriggers(ProjectResource project);
        void SetLogo(ProjectResource project, string fileName, Stream contents);
        ProjectEditor CreateOrModify(string name, ProjectGroupResource projectGroup, LifecycleResource lifecycle);
<<<<<<< HEAD
        ProjectEditor CreateOrModify(string name, ProjectGroupResource projectGroup, LifecycleResource lifecycle, string description, string cloneId);
=======
        ProjectEditor CreateOrModify(string name, ProjectGroupResource projectGroup, LifecycleResource lifecycle, string description, string cloneId = null);
>>>>>>> 52276556
    }
    
    class ProjectRepository : BasicRepository<ProjectResource>, IProjectRepository
    {
        public ProjectRepository(IOctopusClient client)
            : base(client, "Projects")
        {
        }

        public ResourceCollection<ReleaseResource> GetReleases(ProjectResource project, int skip = 0, int? take = null, string searchByVersion = null)
        {
            return Client.List<ReleaseResource>(project.Link("Releases"), new { skip, take, searchByVersion });
        }

        public IReadOnlyList<ReleaseResource> GetAllReleases(ProjectResource project)
        {
            return Client.ListAll<ReleaseResource>(project.Link("Releases"));
        }

        public ReleaseResource GetReleaseByVersion(ProjectResource project, string version)
        {
            return Client.Get<ReleaseResource>(project.Link("Releases"), new { version });
        }

        public ResourceCollection<ChannelResource> GetChannels(ProjectResource project)
        {
            return Client.List<ChannelResource>(project.Link("Channels"));
        }

        public IReadOnlyList<ChannelResource> GetAllChannels(ProjectResource project)
        {
            return Client.ListAll<ChannelResource>(project.Link("Channels"));
        }

        public ProgressionResource GetProgression(ProjectResource project)
        {
            return Client.Get<ProgressionResource>(project.Link("Progression"));
        }

        public ResourceCollection<ProjectTriggerResource> GetTriggers(ProjectResource project)
        {
            return Client.List<ProjectTriggerResource>(project.Link("Triggers"));
        }

        public IReadOnlyList<ProjectTriggerResource> GetAllTriggers(ProjectResource project)
        {
            return Client.ListAll<ProjectTriggerResource>(project.Link("Triggers"));
        }

        public void SetLogo(ProjectResource project, string fileName, Stream contents)
        {
            Client.Post(project.Link("Logo"), new FileUpload { Contents = contents, FileName = fileName }, false);
        }

        public ProjectEditor CreateOrModify(string name, ProjectGroupResource projectGroup, LifecycleResource lifecycle)
        {
            return new ProjectEditor(this, new ChannelRepository(Client), new DeploymentProcessRepository(Client), new ProjectTriggerRepository(Client), new VariableSetRepository(Client)).CreateOrModify(name, projectGroup, lifecycle);
        }

<<<<<<< HEAD
        public ProjectEditor CreateOrModify(string name, ProjectGroupResource projectGroup, LifecycleResource lifecycle, string description, string cloneId)
=======
        public ProjectEditor CreateOrModify(string name, ProjectGroupResource projectGroup, LifecycleResource lifecycle, string description, string cloneId = null)
>>>>>>> 52276556
        {
            return new ProjectEditor(this, new ChannelRepository(Client), new DeploymentProcessRepository(Client), new ProjectTriggerRepository(Client), new VariableSetRepository(Client)).CreateOrModify(name, projectGroup, lifecycle, description, cloneId);
        }
    }
}<|MERGE_RESOLUTION|>--- conflicted
+++ resolved
@@ -17,11 +17,7 @@
         IReadOnlyList<ProjectTriggerResource> GetAllTriggers(ProjectResource project);
         void SetLogo(ProjectResource project, string fileName, Stream contents);
         ProjectEditor CreateOrModify(string name, ProjectGroupResource projectGroup, LifecycleResource lifecycle);
-<<<<<<< HEAD
-        ProjectEditor CreateOrModify(string name, ProjectGroupResource projectGroup, LifecycleResource lifecycle, string description, string cloneId);
-=======
         ProjectEditor CreateOrModify(string name, ProjectGroupResource projectGroup, LifecycleResource lifecycle, string description, string cloneId = null);
->>>>>>> 52276556
     }
     
     class ProjectRepository : BasicRepository<ProjectResource>, IProjectRepository
@@ -81,11 +77,7 @@
             return new ProjectEditor(this, new ChannelRepository(Client), new DeploymentProcessRepository(Client), new ProjectTriggerRepository(Client), new VariableSetRepository(Client)).CreateOrModify(name, projectGroup, lifecycle);
         }
 
-<<<<<<< HEAD
-        public ProjectEditor CreateOrModify(string name, ProjectGroupResource projectGroup, LifecycleResource lifecycle, string description, string cloneId)
-=======
         public ProjectEditor CreateOrModify(string name, ProjectGroupResource projectGroup, LifecycleResource lifecycle, string description, string cloneId = null)
->>>>>>> 52276556
         {
             return new ProjectEditor(this, new ChannelRepository(Client), new DeploymentProcessRepository(Client), new ProjectTriggerRepository(Client), new VariableSetRepository(Client)).CreateOrModify(name, projectGroup, lifecycle, description, cloneId);
         }
