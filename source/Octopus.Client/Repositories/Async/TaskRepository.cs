--- conflicted
+++ resolved
@@ -188,16 +188,12 @@
             return await Client.Get<string>(resource.Link("Raw"), GetAdditionalQueryParameters()).ConfigureAwait(false);
         }
 
-<<<<<<< HEAD
+        public Task<TaskTypeResource[]> GetTaskTypes()
+        {
+            return Client.Get<TaskTypeResource[]>(Client.RootDocument.Links["TaskTypes"]);
+        }
+
         public async Task Rerun(TaskResource resource)
-=======
-        public Task<TaskTypeResource[]> GetTaskTypes()
-        {
-            return Client.Get<TaskTypeResource[]>(Client.RootDocument.Links["TaskTypes"]);
-        }
-
-        public Task Rerun(TaskResource resource)
->>>>>>> 099853b6
         {
             EnsureTaskCanRunInTheCurrentContext(resource);
             await Client.Post(resource.Link("Rerun"), (TaskResource)null).ConfigureAwait(false);
