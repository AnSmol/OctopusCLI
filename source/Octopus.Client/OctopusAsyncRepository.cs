﻿using Octopus.Client.Repositories.Async;

namespace Octopus.Client
{
    public static class OctopusRepositoryExtensions
    {
        public static IOctopusAsyncRepository CreateRepository(this IOctopusAsyncClient client)
        {
            return new OctopusAsyncRepository(client);
        }
    }

    /// <summary>
    /// A simplified interface to commonly-used parts of the API.
    /// Functionality not exposed by this interface can be accessed
    /// using <see cref="IOctopusAsyncRepository.Client" />.
    /// </summary>
    /// <remarks>
    /// Create using:
    /// <code>
    /// using(var client = new OctopusAsyncClient(new OctopusServerEndpoint("http://myoctopus/"))
    /// {
    ///     var repository = client.CreateRepository();
    /// }
    /// </code>
    /// </remarks>
    public class OctopusAsyncRepository : IOctopusAsyncRepository
    {
        public OctopusAsyncRepository(IOctopusAsyncClient client)
        {
            this.Client = client;

            Accounts = new AccountRepository(client);
            ActionTemplates = new ActionTemplateRepository(client);
            Artifacts = new ArtifactRepository(client);
            Backups = new BackupRepository(client);
            BuiltInPackageRepository = new BuiltInPackageRepositoryRepository(client);
            CertificateConfiguration = new CertificateConfigurationRepository(client);
            Certificates = new CertificateRepository(client);
            Channels = new ChannelRepository(client);
            CommunityActionTemplates = new CommunityActionTemplateRepository(client);
            Configuration = new ConfigurationRepository(client);
            DashboardConfigurations = new DashboardConfigurationRepository(client);
            Dashboards = new DashboardRepository(client);
            Defects = new DefectsRepository(client);
            DeploymentProcesses = new DeploymentProcessRepository(client);
            Deployments = new DeploymentRepository(client);
            Environments = new EnvironmentRepository(client);
            Events = new EventRepository(client);
            FeaturesConfiguration = new FeaturesConfigurationRepository(client);
            Feeds = new FeedRepository(client);
            Interruptions = new InterruptionRepository(client);
            LibraryVariableSets = new LibraryVariableSetRepository(client);
            Lifecycles = new LifecyclesRepository(client);
            MachinePolicies = new MachinePolicyRepository(client);
            MachineRoles = new MachineRoleRepository(client);
            Machines = new MachineRepository(client);
            Migrations = new MigrationRepository(client);
            OctopusServerNodes = new OctopusServerNodeRepository(client);
            ProjectGroups = new ProjectGroupRepository(client);
            Projects = new ProjectRepository(client);
            ProjectTriggers = new ProjectTriggerRepository(client);
            Proxies = new ProxyRepository(client);
            Releases = new ReleaseRepository(client);
            RetentionPolicies = new RetentionPolicyRepository(client);
<<<<<<< HEAD
            Accounts = new AccountRepository(client);
            Defects = new DefectsRepository(client);
            Lifecycles = new LifecyclesRepository(client);
            OctopusServerNodes = new OctopusServerNodeRepository(client);
            Channels = new ChannelRepository(client);
            ProjectTriggers = new ProjectTriggerRepository(client);
            ScheduledProjectTriggers = new ScheduledProjectTriggerRepository(client);
=======
>>>>>>> 9dcafba9
            Schedulers = new SchedulerRepository(client);
            ServerStatus = new ServerStatusRepository(client);
            Subscriptions = new SubscriptionRepository(client);
            TagSets = new TagSetRepository(client);
            Tasks = new TaskRepository(client);
            Teams = new TeamsRepository(client);
            Tenants = new TenantRepository(client);
            UserRoles = new UserRolesRepository(client);
            Users = new UserRepository(client);
            VariableSets = new VariableSetRepository(client);
        }

        public IOctopusAsyncClient Client { get; }

        public IAccountRepository Accounts { get; }
        public IActionTemplateRepository ActionTemplates { get; }
        public IArtifactRepository Artifacts { get; }
        public IBackupRepository Backups { get; }
        public IBuiltInPackageRepositoryRepository BuiltInPackageRepository { get; }
        public ICertificateConfigurationRepository CertificateConfiguration { get; }
        public ICertificateRepository Certificates { get; }
        public IChannelRepository Channels { get; }
        public ICommunityActionTemplateRepository CommunityActionTemplates { get; }
        public IConfigurationRepository Configuration { get; }
        public IDashboardConfigurationRepository DashboardConfigurations { get; }
        public IDashboardRepository Dashboards { get; }
        public IDefectsRepository Defects { get; }
        public IDeploymentProcessRepository DeploymentProcesses { get; }
        public IDeploymentRepository Deployments { get; }
        public IEnvironmentRepository Environments { get; }
        public IEventRepository Events { get; }
        public IFeaturesConfigurationRepository FeaturesConfiguration { get; }
        public IFeedRepository Feeds { get; }
        public IInterruptionRepository Interruptions { get; }
        public ILibraryVariableSetRepository LibraryVariableSets { get; }
        public ILifecyclesRepository Lifecycles { get; }
        public IMachinePolicyRepository MachinePolicies { get; }
        public IMachineRepository Machines { get; }
        public IMachineRoleRepository MachineRoles { get; }
        public IMigrationRepository Migrations { get; }
        public IOctopusServerNodeRepository OctopusServerNodes { get; }
        public IProjectGroupRepository ProjectGroups { get; }
        public IProjectRepository Projects { get; }
        public IProjectTriggerRepository ProjectTriggers { get; }
        public IProxyRepository Proxies { get; }
        public IReleaseRepository Releases { get; }
        public IRetentionPolicyRepository RetentionPolicies { get; }
        public ISchedulerRepository Schedulers { get; }
        public IServerStatusRepository ServerStatus { get; }
        public ISubscriptionRepository Subscriptions { get; }
<<<<<<< HEAD

        public IScheduledProjectTriggerRepository ScheduledProjectTriggers { get; }

=======
        public ITagSetRepository TagSets { get; }
>>>>>>> 9dcafba9
        public ITaskRepository Tasks { get; }
        public ITeamsRepository Teams { get; }
        public ITenantRepository Tenants { get; }
        public IUserRepository Users { get; }
        public IUserRolesRepository UserRoles { get; }
        public IVariableSetRepository VariableSets { get; }
    }
}<|MERGE_RESOLUTION|>--- conflicted
+++ resolved
@@ -63,16 +63,7 @@
             Proxies = new ProxyRepository(client);
             Releases = new ReleaseRepository(client);
             RetentionPolicies = new RetentionPolicyRepository(client);
-<<<<<<< HEAD
-            Accounts = new AccountRepository(client);
-            Defects = new DefectsRepository(client);
-            Lifecycles = new LifecyclesRepository(client);
-            OctopusServerNodes = new OctopusServerNodeRepository(client);
-            Channels = new ChannelRepository(client);
-            ProjectTriggers = new ProjectTriggerRepository(client);
             ScheduledProjectTriggers = new ScheduledProjectTriggerRepository(client);
-=======
->>>>>>> 9dcafba9
             Schedulers = new SchedulerRepository(client);
             ServerStatus = new ServerStatusRepository(client);
             Subscriptions = new SubscriptionRepository(client);
@@ -123,13 +114,8 @@
         public ISchedulerRepository Schedulers { get; }
         public IServerStatusRepository ServerStatus { get; }
         public ISubscriptionRepository Subscriptions { get; }
-<<<<<<< HEAD
-
         public IScheduledProjectTriggerRepository ScheduledProjectTriggers { get; }
-
-=======
         public ITagSetRepository TagSets { get; }
->>>>>>> 9dcafba9
         public ITaskRepository Tasks { get; }
         public ITeamsRepository Teams { get; }
         public ITenantRepository Tenants { get; }
