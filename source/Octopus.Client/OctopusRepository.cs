﻿#if SYNC_CLIENT
using Octopus.Client.Repositories;

namespace Octopus.Client
{
    /// <summary>
    /// A simplified interface to commonly-used parts of the API.
    /// Functionality not exposed by this interface can be accessed
    /// using <see cref="IOctopusRepository.Client" />.
    /// </summary>
    /// <remarks>
    /// Create using:
    /// <code>
    /// var repository = new OctopusRepository(new OctopusServerEndpoint("http://myoctopus/"));
    /// </code>
    /// </remarks>
    public class OctopusRepository : IOctopusRepository
    {
        public OctopusRepository(OctopusServerEndpoint endpoint) : this(new OctopusClient(endpoint))
        {
        }

        public OctopusRepository(IOctopusClient client)
        {
            this.Client = client;

            Accounts = new AccountRepository(client);
            ActionTemplates = new ActionTemplateRepository(client);
            Artifacts = new ArtifactRepository(client);
            Backups = new BackupRepository(client);
            BuiltInPackageRepository = new BuiltInPackageRepositoryRepository(client);
            CertificateConfiguration = new CertificateConfigurationRepository(client);
            Certificates = new CertificateRepository(client);
            Channels = new ChannelRepository(client);
            CommunityActionTemplates = new CommunityActionTemplateRepository(client);
            Configuration = new ConfigurationRepository(client);
            DashboardConfigurations = new DashboardConfigurationRepository(client);
            Dashboards = new DashboardRepository(client);
            Defects = new DefectsRepository(client);
            DeploymentProcesses = new DeploymentProcessRepository(client);
            Deployments = new DeploymentRepository(client);
            Environments = new EnvironmentRepository(client);
            Events = new EventRepository(client);
            FeaturesConfiguration = new FeaturesConfigurationRepository(client);
            Feeds = new FeedRepository(client);
            Interruptions = new InterruptionRepository(client);
            LibraryVariableSets = new LibraryVariableSetRepository(client);
            Lifecycles = new LifecyclesRepository(client);
            MachinePolicies = new MachinePolicyRepository(client);
            MachineRoles = new MachineRoleRepository(client);
            Machines = new MachineRepository(client);
            Migrations = new MigrationRepository(client);
            OctopusServerNodes = new OctopusServerNodeRepository(client);
            ProjectGroups = new ProjectGroupRepository(client);
            Projects = new ProjectRepository(client);
            ProjectTriggers = new ProjectTriggerRepository(client);
            Proxies = new ProxyRepository(client);
            Releases = new ReleaseRepository(client);
            RetentionPolicies = new RetentionPolicyRepository(client);
<<<<<<< HEAD
            Accounts = new AccountRepository(client);
            Defects = new DefectsRepository(client);
            Lifecycles = new LifecyclesRepository(client);
            OctopusServerNodes = new OctopusServerNodeRepository(client);
            Channels = new ChannelRepository(client);
            ProjectTriggers = new ProjectTriggerRepository(client);
            ScheduledProjectTriggers = new ScheduledProjectTriggerRepository(client);
=======
>>>>>>> 9dcafba9
            Schedulers = new SchedulerRepository(client);
            ServerStatus = new ServerStatusRepository(client);
            Subscriptions = new SubscriptionRepository(client);
            TagSets = new TagSetRepository(client);
            Tasks = new TaskRepository(client);
            Teams = new TeamsRepository(client);
            Tenants = new TenantRepository(client);
            UserRoles = new UserRolesRepository(client);
            Users = new UserRepository(client);
            VariableSets = new VariableSetRepository(client);
        }

        public IOctopusClient Client { get; }

        public IAccountRepository Accounts { get; }
        public IActionTemplateRepository ActionTemplates { get; }
        public IArtifactRepository Artifacts { get; }
        public IBackupRepository Backups { get; }
<<<<<<< HEAD

        public IMachineRepository Machines { get; }

        public IMachineRoleRepository MachineRoles { get; }

        public IMachinePolicyRepository MachinePolicies { get; }

        public ISubscriptionRepository Subscriptions { get; }

        public IScheduledProjectTriggerRepository ScheduledProjectTriggers { get; set; }

        public ILifecyclesRepository Lifecycles { get; }

        public IReleaseRepository Releases { get; }

=======
        public IBuiltInPackageRepositoryRepository BuiltInPackageRepository { get; }
        public ICertificateConfigurationRepository CertificateConfiguration { get; }
        public ICertificateRepository Certificates { get; }
        public IChannelRepository Channels { get; }
        public ICommunityActionTemplateRepository CommunityActionTemplates { get; }
        public IConfigurationRepository Configuration { get; }
        public IDashboardConfigurationRepository DashboardConfigurations { get; }
        public IDashboardRepository Dashboards { get; }
>>>>>>> 9dcafba9
        public IDefectsRepository Defects { get; }
        public IDeploymentProcessRepository DeploymentProcesses { get; }
        public IDeploymentRepository Deployments { get; }
        public IEnvironmentRepository Environments { get; }
        public IEventRepository Events { get; }
        public IFeaturesConfigurationRepository FeaturesConfiguration { get; }
        public IFeedRepository Feeds { get; }
        public IInterruptionRepository Interruptions { get; }
        public ILibraryVariableSetRepository LibraryVariableSets { get; }
        public ILifecyclesRepository Lifecycles { get; }
        public IMachinePolicyRepository MachinePolicies { get; }
        public IMachineRepository Machines { get; }
        public IMachineRoleRepository MachineRoles { get; }
        public IMigrationRepository Migrations { get; }
        public IOctopusServerNodeRepository OctopusServerNodes { get; }
        public IProjectGroupRepository ProjectGroups { get; }
        public IProjectRepository Projects { get; }
        public IProjectTriggerRepository ProjectTriggers { get; }
        public IProxyRepository Proxies { get; }
        public IReleaseRepository Releases { get; }
        public IRetentionPolicyRepository RetentionPolicies { get; }
        public ISchedulerRepository Schedulers { get; }
        public IServerStatusRepository ServerStatus { get; }
        public ISubscriptionRepository Subscriptions { get; }
        public ITagSetRepository TagSets { get; }
        public ITaskRepository Tasks { get; }
        public ITeamsRepository Teams { get; }
        public ITenantRepository Tenants { get; }
        public IUserRepository Users { get; }
        public IUserRolesRepository UserRoles { get; }
        public IVariableSetRepository VariableSets { get; }
    }
}
#endif<|MERGE_RESOLUTION|>--- conflicted
+++ resolved
@@ -57,16 +57,7 @@
             Proxies = new ProxyRepository(client);
             Releases = new ReleaseRepository(client);
             RetentionPolicies = new RetentionPolicyRepository(client);
-<<<<<<< HEAD
-            Accounts = new AccountRepository(client);
-            Defects = new DefectsRepository(client);
-            Lifecycles = new LifecyclesRepository(client);
-            OctopusServerNodes = new OctopusServerNodeRepository(client);
-            Channels = new ChannelRepository(client);
-            ProjectTriggers = new ProjectTriggerRepository(client);
             ScheduledProjectTriggers = new ScheduledProjectTriggerRepository(client);
-=======
->>>>>>> 9dcafba9
             Schedulers = new SchedulerRepository(client);
             ServerStatus = new ServerStatusRepository(client);
             Subscriptions = new SubscriptionRepository(client);
@@ -85,23 +76,7 @@
         public IActionTemplateRepository ActionTemplates { get; }
         public IArtifactRepository Artifacts { get; }
         public IBackupRepository Backups { get; }
-<<<<<<< HEAD
-
-        public IMachineRepository Machines { get; }
-
-        public IMachineRoleRepository MachineRoles { get; }
-
-        public IMachinePolicyRepository MachinePolicies { get; }
-
-        public ISubscriptionRepository Subscriptions { get; }
-
         public IScheduledProjectTriggerRepository ScheduledProjectTriggers { get; set; }
-
-        public ILifecyclesRepository Lifecycles { get; }
-
-        public IReleaseRepository Releases { get; }
-
-=======
         public IBuiltInPackageRepositoryRepository BuiltInPackageRepository { get; }
         public ICertificateConfigurationRepository CertificateConfiguration { get; }
         public ICertificateRepository Certificates { get; }
@@ -110,7 +85,6 @@
         public IConfigurationRepository Configuration { get; }
         public IDashboardConfigurationRepository DashboardConfigurations { get; }
         public IDashboardRepository Dashboards { get; }
->>>>>>> 9dcafba9
         public IDefectsRepository Defects { get; }
         public IDeploymentProcessRepository DeploymentProcesses { get; }
         public IDeploymentRepository Deployments { get; }
