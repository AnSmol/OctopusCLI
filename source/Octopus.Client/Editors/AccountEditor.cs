--- conflicted
+++ resolved
@@ -18,7 +18,7 @@
 
         public TAccountResource Instance { get; private set; }
 
-        public virtual TAccountEditor CreateOrModify(string name)
+        public TAccountEditor CreateOrModify(string name)
         {
             var existing = repository.FindByName(name);
             if (existing == null)
@@ -52,13 +52,8 @@
 
         public virtual TAccountEditor Save()
         {
-<<<<<<< HEAD
             Instance = (TAccountResource)repository.Modify(Instance);
             return (TAccountEditor)this;
-=======
-            Instance = (TAccountResource) repository.Modify(Instance);
-            return this;
->>>>>>> 2db194d3
         }
     }
 }