<<<<<<< HEAD
#if SYNC_CLIENT
=======
using System;
using Octopus.Client.Repositories;

>>>>>>> dc1c9308
namespace Octopus.Client
{
    /// <summary>
    /// A simplified interface to commonly-used parts of the API.
    /// Functionality not exposed by this interface can be accessed
    /// using <see cref="IOctopusCommonRepository.Client" />.
    /// </summary>
    public interface IOctopusRepository: IOctopusSpaceRepository, IOctopusSystemRepository
    {
    }
}<|MERGE_RESOLUTION|>--- conflicted
+++ resolved
@@ -1,10 +1,3 @@
-<<<<<<< HEAD
-#if SYNC_CLIENT
-=======
-using System;
-using Octopus.Client.Repositories;
-
->>>>>>> dc1c9308
 namespace Octopus.Client
 {
     /// <summary>
