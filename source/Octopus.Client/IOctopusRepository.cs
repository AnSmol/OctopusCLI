--- conflicted
+++ resolved
@@ -52,11 +52,8 @@
         ISchedulerRepository Schedulers { get; }
         IServerStatusRepository ServerStatus { get; }
         ISubscriptionRepository Subscriptions { get; }
-<<<<<<< HEAD
         IScheduledProjectTriggerRepository ScheduledProjectTriggers { get; set; }
-=======
         ITagSetRepository TagSets { get; }
->>>>>>> 9dcafba9
         ITaskRepository Tasks { get; }
         ITeamsRepository Teams { get; }
         ITenantRepository Tenants { get; }
