﻿using System;
using System.IO;
using System.Net;
using System.Text;
using Newtonsoft.Json;
using Octopus.Client.Exceptions;
using Octopus.Client.Model;
using Octopus.Client.Serialization;
using System.Collections.Generic;
using System.Linq;
using System.Net.Http;
using System.Net.Http.Headers;
using System.Net.Security;
using System.Security.Cryptography.X509Certificates;
using System.Threading;
using System.Threading.Tasks;
using Octopus.Client.Extensions;
using Octopus.Client.Logging;
using Octopus.Client.Util;

namespace Octopus.Client
{
    /// <summary>
    /// The Octopus Deploy RESTful HTTP API client.
    /// </summary>
    public class OctopusAsyncClient : IOctopusAsyncClient
    {
        private static readonly ILog Logger = LogProvider.For<OctopusAsyncClient>();
     
        private readonly OctopusServerEndpoint serverEndpoint;
        private readonly JsonSerializerSettings defaultJsonSerializerSettings = JsonSerialization.GetDefaultSerializerSettings();
        private readonly HttpClient client;
        private readonly CookieContainer cookieContainer = new CookieContainer();
        private readonly Uri cookieOriginUri;
        private readonly bool ignoreSslErrors = false;
        private bool ignoreSslErrorMessageLogged = false;
        private string antiforgeryCookieName = null;

        OctopusAsyncClient(OctopusServerEndpoint serverEndpoint, OctopusClientOptions options, bool addCertificateCallback)
        {
            var clientOptions = options ?? new OctopusClientOptions();
            this.serverEndpoint = serverEndpoint;
            cookieOriginUri = BuildCookieUri(serverEndpoint);
            var handler = new HttpClientHandler
            {
                CookieContainer = cookieContainer,
                Credentials = serverEndpoint.Credentials ?? CredentialCache.DefaultNetworkCredentials,
            };

            if (clientOptions.Proxy != null)
            {
                handler.UseProxy = true;
                handler.Proxy = new ClientProxy(clientOptions.Proxy, clientOptions.ProxyUsername, clientOptions.ProxyPassword);
            }

#if HTTP_CLIENT_SUPPORTS_SSL_OPTIONS
            handler.SslProtocols = options.SslProtocols;
            if(addCertificateCallback)
            {
                ignoreSslErrors = options.IgnoreSslErrors;
                handler.ServerCertificateCustomValidationCallback = IgnoreServerCertificateCallback;
            }
#endif

            if (serverEndpoint.Proxy != null)
                handler.Proxy = serverEndpoint.Proxy;

            client = new HttpClient(handler, true);
            client.Timeout = clientOptions.Timeout;
            client.DefaultRequestHeaders.Accept.Add(new MediaTypeWithQualityHeaderValue("application/json"));
            client.DefaultRequestHeaders.Add(ApiConstants.ApiKeyHttpHeaderName, serverEndpoint.ApiKey);
            client.DefaultRequestHeaders.Add("User-Agent", $"{ApiConstants.OctopusUserAgentProductName}/{GetType().GetSemanticVersion().ToNormalizedString()}");
            Repository = new OctopusAsyncRepository(this);
        }

        private Uri BuildCookieUri(OctopusServerEndpoint octopusServerEndpoint)
        {
            // The CookieContainer is a bit funny - it sets the cookie without the port, but doesn't ignore the port when retreiving cookies
            // From what I can see it uses the Uri.Authority value - which contains the port number
            // We need to clear the port in order to successfully get cookies for the same origin
            var uriBuilder = new UriBuilder(octopusServerEndpoint.OctopusServer.Resolve("/")) {Port = 0};
            return uriBuilder.Uri;
        }

        private bool IgnoreServerCertificateCallback(HttpRequestMessage message, X509Certificate2 certificate, X509Chain chain, SslPolicyErrors errors)
        {
            if (errors == SslPolicyErrors.None)
            {
                return true;
            }

            var warning = $@"The following certificate errors were encountered when establishing the HTTPS connection to the server: {errors}
Certificate subject name: {certificate.SubjectName.Name}
Certificate thumbprint:   {certificate.Thumbprint}";

            if (ignoreSslErrors)
            {
                if (!ignoreSslErrorMessageLogged)
                {
                    Logger.Warn(warning);
                    Logger.Warn("Because IgnoreSslErrors was set, this will be ignored.");
                    ignoreSslErrorMessageLogged = true;
                }
                return true;
            }

            Logger.Error(warning);
            return false;
        }

        public IOctopusSpaceAsyncRepository ForSpace(string spaceId)
        {
            ValidateSpaceId(spaceId);
            return new OctopusAsyncRepository(this, RepositoryScope.ForSpace(spaceId));
        }

        public IOctopusSystemAsyncRepository ForSystem()
        {
            return new OctopusAsyncRepository(this, RepositoryScope.ForSystem());
        }

        public static async Task<IOctopusAsyncClient> Create(OctopusServerEndpoint serverEndpoint, OctopusClientOptions options = null)
        {
#if HTTP_CLIENT_SUPPORTS_SSL_OPTIONS
            try
            {
                return await Create(serverEndpoint, options, true).ConfigureAwait(false);
            }
            catch (PlatformNotSupportedException)
            {
                if (options?.IgnoreSslErrors ?? false)
                    throw new Exception("This platform does not support ignoring SSL certificate errors");
                return await Create(serverEndpoint, options, false).ConfigureAwait(false);
            }
#else
            return await Create(serverEndpoint, options, false).ConfigureAwait(false);
#endif
        }

        private static async Task<IOctopusAsyncClient> Create(OctopusServerEndpoint serverEndpoint, OctopusClientOptions options, bool addHandler)
        {
            var client = new OctopusAsyncClient(serverEndpoint, options ?? new OctopusClientOptions(), addHandler);
<<<<<<< HEAD
            // User used to see this exception 
            // System.PlatformNotSupportedException: The handler does not support custom handling of certificates with this combination of libcurl (7.29.0) and its SSL backend
            await client.Repository.LoadRootDocument().ConfigureAwait(false);
            return client;
=======
            try
            {
                var rootResource = await client.EstablishSession().ConfigureAwait(false);
                var spaceRootResource = await LoadSpaceRootResource(client, rootResource);
                client.RootDocuments = new RootResources(rootResource, spaceRootResource);
                client.Repository = new OctopusAsyncRepository(client);
                return client;
            }
            catch
            {
                client.Dispose();
                throw;
            }
        }

        private static async Task<SpaceRootResource> LoadSpaceRootResource(OctopusAsyncClient client, RootResource rootResource)
        {
            if (client.clientOptions.SpaceContext == null)
            {
                var defaultSpace = await GetDefaultSpace(client, rootResource);
                client.clientOptions.SpaceContext = defaultSpace != null ? SpaceContext.SpecificSpaceAndSystem(defaultSpace.Id) : SpaceContext.SystemOnly();
            }

            var spaceId = GetSpaceId(client.SpaceContext);
            return !string.IsNullOrEmpty(spaceId) ?
                await client.Get<SpaceRootResource>(rootResource.Link("SpaceHome"), new { spaceId }).ConfigureAwait(false)
                : null;
        }


        /// <summary>
        /// Gets a document that identifies the Octopus Server (from /api) and provides links to the resources available on the
        /// server. Instead of hardcoding paths,
        /// clients should use these link properties to traverse the resources on the server. This document is lazily loaded so
        /// that it is only requested once for
        /// the current <see cref="IOctopusAsyncClient" />.
        /// </summary>
        public RootResource RootDocument => RootDocuments.RootResource;

        public SpaceRootResource SpaceRootDocument => RootDocuments.SpaceRootResource;

        RootResources RootDocuments { get; set; }

        class RootResources
        {
            public RootResources(RootResource rootResource, SpaceRootResource spaceRootResource)
            {
                RootResource = rootResource;
                SpaceRootResource = spaceRootResource;
            }

            public RootResource RootResource { get; }
            public SpaceRootResource SpaceRootResource { get; }
>>>>>>> 14d2b87d
        }

        /// <summary>
        /// Indicates whether a secure (SSL) connection is being used to communicate with the server.
        /// </summary>
        public bool IsUsingSecureConnection => serverEndpoint.IsUsingSecureConnection;

        public async Task SignIn(LoginCommand loginCommand)
        {
            if (loginCommand.State == null)
            {
                loginCommand.State = new LoginState { UsingSecureConnection = IsUsingSecureConnection };
            }
            await Post(await Repository.Link("SignIn").ConfigureAwait(false), loginCommand).ConfigureAwait(false);

            // Capture the cookie name here so that the Dispatch method does not rely on the rootDocument to get the InstallationId
            antiforgeryCookieName = cookieContainer.GetCookies(cookieOriginUri)
                .Cast<Cookie>()
                .Single(c => c.Name.StartsWith(ApiConstants.AntiforgeryTokenCookiePrefix)).Name;

            Repository = new OctopusAsyncRepository(this);
        }

        public async Task SignOut()
        {
            await Post(await Repository.Link("SignOut").ConfigureAwait(false)).ConfigureAwait(false);
            antiforgeryCookieName = null;
        }

        /// <summary>
        /// Occurs when a request is about to be sent.
        /// </summary>
        public event Action<HttpRequestMessage> BeforeSendingHttpRequest;

        /// <summary>
        /// Occurs when a response has been received.
        /// </summary>
        public event Action<HttpResponseMessage> AfterReceivedHttpResponse;

        /// <summary>
        /// Occurs when a request is about to be sent.
        /// </summary>
        public event Action<OctopusRequest> SendingOctopusRequest;

        /// <summary>
        /// Occurs when a response is received from the Octopus Server.
        /// </summary>
        public event Action<OctopusResponse> ReceivedOctopusResponse;

        /// <summary>
        /// Fetches a single resource from the server using the HTTP GET verb.
        /// </summary>
        /// <typeparam name="TResource"></typeparam>
        /// <param name="path">The path from which to fetch the resource.</param>
        /// <param name="pathParameters">If the <c>path</c> is a URI template, parameters to use for substitution.</param>
        /// <returns>
        /// The resource from the server.
        /// </returns>
        public async Task<TResource> Get<TResource>(string path, object pathParameters = null)
        {
            var uri = QualifyUri(path, pathParameters);

            var response = await DispatchRequest<TResource>(new OctopusRequest("GET", uri), true).ConfigureAwait(false);
            return response.ResponseResource;
        }

        public IOctopusAsyncRepository Repository { get; private set; }

        /// <summary>
        /// Fetches a collection of resources from the server using the HTTP GET verb. The collection itself will usually be
        /// limited in size (pagination) and links to the next page of data is available in the <see cref="Resource.Links" />
        /// property.
        /// </summary>
        /// <typeparam name="TResource"></typeparam>
        /// <param name="path">The path from which to fetch the resources.</param>
        /// <param name="pathParameters">If the <c>path</c> is a URI template, parameters to use for substitution.</param>
        /// <returns>
        /// The collection of resources from the server.
        /// </returns>
        public async Task<ResourceCollection<TResource>> List<TResource>(string path, object pathParameters = null)
        {
            return await Get<ResourceCollection<TResource>>(path, pathParameters).ConfigureAwait(false);
        }

        /// <summary>
        /// Fetches a collection of resources from the server using the HTTP GET verb. All pages will be retrieved.
        /// property.
        /// </summary>
        /// <typeparam name="TResource"></typeparam>
        /// <param name="path">The path from which to fetch the resources.</param>
        /// <param name="pathParameters">If the <c>path</c> is a URI template, parameters to use for substitution.</param>
        /// <returns>
        /// The collection of resources from the server.
        /// </returns>
        public async Task<IReadOnlyList<TResource>> ListAll<TResource>(string path, object pathParameters = null)
        {
            var resources = new List<TResource>();
            await Paginate<TResource>(path, pathParameters, r =>
            {
                resources.AddRange(r.Items);
                return true;
            }).ConfigureAwait(false);
            return resources;
        }

        /// <summary>
        /// Fetches a collection of resources from the server one page at a time using the HTTP GET verb.
        /// </summary>
        /// <typeparam name="TResource"></typeparam>
        /// <param name="path">The path from which to fetch the resources.</param>
        /// <param name="pathParameters">If the <c>path</c> is a URI template, parameters to use for substitution.</param>
        /// <param name="getNextPage">
        /// A callback invoked for each page of data found. If the callback returns <c>true</c>, the next
        /// page will also be requested.
        /// </param>
        public async Task Paginate<TResource>(string path, object pathParameters, Func<ResourceCollection<TResource>, bool> getNextPage)
        {
            var page = await List<TResource>(path, pathParameters).ConfigureAwait(false);

            while (getNextPage(page) && page.Items.Count > 0 && page.HasLink("Page.Next"))
            {
                page = await List<TResource>(page.Link("Page.Next")).ConfigureAwait(false);
            }
        }

        /// <summary>
        /// Fetches a collection of resources from the server one page at a time using the HTTP GET verb.
        /// </summary>
        /// <typeparam name="TResource"></typeparam>
        /// <param name="path">The path from which to fetch the resources.</param>
        /// <param name="getNextPage">
        /// A callback invoked for each page of data found. If the callback returns <c>true</c>, the next
        /// page will also be requested.
        /// </param>
        public Task Paginate<TResource>(string path, Func<ResourceCollection<TResource>, bool> getNextPage)
        {
            return Paginate(path, null, getNextPage);
        }

        /// <summary>
        /// Creates a resource at the given URI on the server using the POST verb, then performs a fresh GET request to fetch
        /// the created item.
        /// </summary>
        /// <typeparam name="TResource"></typeparam>
        /// <param name="path">The path to the container resource.</param>
        /// <param name="resource">The resource to create.</param>
        /// <param name="pathParameters">If the <c>path</c> is a URI template, parameters to use for substitution.</param>
        /// <returns>
        /// The latest copy of the resource from the server.
        /// </returns>
        public async Task<TResource> Create<TResource>(string path, TResource resource, object pathParameters = null)
        {
            var uri = QualifyUri(path, pathParameters);

            var response = await DispatchRequest<TResource>(new OctopusRequest("POST", uri, requestResource: resource), true).ConfigureAwait(false);
            return await Get<TResource>(response.Location).ConfigureAwait(false);
        }

        /// <summary>
        /// Sends a command to a resource at the given URI on the server using the POST verb.
        /// </summary>
        /// <typeparam name="TResource"></typeparam>
        /// <param name="path">The path to the container resource.</param>
        /// <param name="resource">The resource to create.</param>
        /// <param name="pathParameters">If the <c>path</c> is a URI template, parameters to use for substitution.</param>
        public Task Post<TResource>(string path, TResource resource, object pathParameters = null)
        {
            var uri = QualifyUri(path, pathParameters);

            return DispatchRequest<TResource>(new OctopusRequest("POST", uri, requestResource: resource), false);
        }

        /// <summary>
        /// Sends a command to a resource at the given URI on the server using the POST verb.
        /// </summary>
        /// <typeparam name="TResource"></typeparam>
        /// <typeparam name="TResponse"></typeparam>
        /// <param name="path">The path to the container resource.</param>
        /// <param name="resource">The resource to post.</param>
        /// <param name="pathParameters">If the <c>path</c> is a URI template, parameters to use for substitution.</param>
        public async Task<TResponse> Post<TResource, TResponse>(string path, TResource resource, object pathParameters = null)
        {
            var uri = QualifyUri(path, pathParameters);
            var response = await DispatchRequest<TResponse>(new OctopusRequest("POST", uri, requestResource: resource), true).ConfigureAwait(false);
            return response.ResponseResource;
        }

        /// <summary>
        /// Sends a command to a resource at the given URI on the server using the POST verb.
        /// </summary>
        /// <param name="path">The path to the container resource.</param>
        public Task Post(string path)
        {
            var uri = QualifyUri(path);

            return DispatchRequest<string>(new OctopusRequest("POST", uri), false);
        }

        /// <summary>
        /// Sends a command to a resource at the given URI on the server using the PUT verb.
        /// </summary>
        /// <exception cref="OctopusSecurityException">
        /// HTTP 401 or 403: Thrown when the current user's API key was not valid, their
        /// account is disabled, or they don't have permission to perform the specified action.
        /// </exception>
        /// <exception cref="OctopusServerException">
        /// If any other error is successfully returned from the server (e.g., a 500
        /// server error).
        /// </exception>
        /// <exception cref="OctopusValidationException">HTTP 400: If there was a problem with the request provided by the user.</exception>
        /// <exception cref="OctopusResourceNotFoundException">HTTP 404: If the specified resource does not exist on the server.</exception>
        /// <param name="path">The path to the container resource.</param>
        /// <param name="resource">The resource to create.</param>
        public Task Put<TResource>(string path, TResource resource)
        {
            var uri = QualifyUri(path);

            return DispatchRequest<TResource>(new OctopusRequest("PUT", uri, requestResource: resource), false);
        }

        /// <summary>
        /// Sends a command to a resource at the given URI on the server using the PUT verb.
        /// </summary>
        /// <exception cref="OctopusSecurityException">
        /// HTTP 401 or 403: Thrown when the current user's API key was not valid, their
        /// account is disabled, or they don't have permission to perform the specified action.
        /// </exception>
        /// <exception cref="OctopusServerException">
        /// If any other error is successfully returned from the server (e.g., a 500
        /// server error).
        /// </exception>
        /// <exception cref="OctopusValidationException">HTTP 400: If there was a problem with the request provided by the user.</exception>
        /// <exception cref="OctopusResourceNotFoundException">HTTP 404: If the specified resource does not exist on the server.</exception>
        /// <param name="path">The path to the container resource.</param>
        public Task Put(string path)
        {
            var uri = QualifyUri(path);

            return DispatchRequest<string>(new OctopusRequest("PUT", uri), false);
        }

        /// <summary>
        /// Deletes the resource at the given URI from the server using a the DELETE verb.
        /// </summary>
        /// <param name="path">The path to the resource to delete.</param>
        /// <param name="pathParameters">If the <c>path</c> is a URI template, parameters to use for substitution.</param>
        public Task Delete(string path, object pathParameters = null)
        {
            var uri = QualifyUri(path, pathParameters);

            return DispatchRequest<string>(new OctopusRequest("DELETE", uri), true);
        }

        /// <summary>
        /// Updates the resource at the given URI on the server using the PUT verb, then performs a fresh GET request to reload
        /// the data.
        /// </summary>
        /// <typeparam name="TResource"></typeparam>
        /// <param name="path">The path to the resource to update.</param>
        /// <param name="resource">The resource to update.</param>
        /// <param name="pathParameters">If the <c>path</c> is a URI template, parameters to use for substitution.</param>
        /// <returns>
        /// The latest copy of the resource from the server.
        /// </returns>
        public async Task<TResource> Update<TResource>(string path, TResource resource, object pathParameters = null)
        {
            var uri = QualifyUri(path, pathParameters);

            await DispatchRequest<TResource>(new OctopusRequest("PUT", uri, requestResource: resource), false).ConfigureAwait(false);
            var result = await DispatchRequest<TResource>(new OctopusRequest("GET", uri), true).ConfigureAwait(false);
            return result.ResponseResource;
        }

        /// <summary>
        /// Fetches raw content from the resource at the specified path, using the GET verb.
        /// </summary>
        /// <exception cref="OctopusSecurityException">
        /// HTTP 401 or 403: Thrown when the current user's API key was not valid, their
        /// account is disabled, or they don't have permission to perform the specified action.
        /// </exception>
        /// <exception cref="OctopusServerException">
        /// If any other error is successfully returned from the server (e.g., a 500
        /// server error).
        /// </exception>
        /// <exception cref="OctopusValidationException">HTTP 400: If there was a problem with the request provided by the user.</exception>
        /// <exception cref="OctopusResourceNotFoundException">HTTP 404: If the specified resource does not exist on the server.</exception>
        /// <param name="path">The path to the resource to fetch.</param>
        /// <param name="pathParameters">If the <c>path</c> is a URI template, parameters to use for substitution.</param>
        /// <returns>A stream containing the content of the resource.</returns>
        public async Task<Stream> GetContent(string path, object pathParameters = null)
        {
            var uri = QualifyUri(path, pathParameters);
            var response = await DispatchRequest<Stream>(new OctopusRequest("GET", uri), true).ConfigureAwait(false);
            return response.ResponseResource;
        }

        /// <summary>
        /// Creates or updates the raw content of the resource at the specified path, using the PUT verb.
        /// </summary>
        /// <param name="path">The path to the resource to create or update.</param>
        /// <param name="contentStream">A stream containing content of the resource.</param>
        public Task PutContent(string path, Stream contentStream)
        {
            if (contentStream == null) throw new ArgumentNullException("contentStream");
            var uri = QualifyUri(path);
            return DispatchRequest<Stream>(new OctopusRequest("PUT", uri, requestResource: contentStream), false);
        }

        public Uri QualifyUri(string path, object parameters = null)
        {
            var dictionary = parameters as IDictionary<string, object>;

            path = (dictionary == null) ? UrlTemplate.Resolve(path, parameters) : UrlTemplate.Resolve(path, dictionary);

            return serverEndpoint.OctopusServer.Resolve(path);
        }

        protected virtual async Task<OctopusResponse<TResponseResource>> DispatchRequest<TResponseResource>(OctopusRequest request, bool readResponse)
        {
            using (var message = new HttpRequestMessage())
            {
                message.RequestUri = request.Uri;
                message.Method = new HttpMethod(request.Method);

                if (request.Method == "PUT" || request.Method == "DELETE")
                {
                    message.Method = HttpMethod.Post;
                    message.Headers.Add("X-HTTP-Method-Override", request.Method);
                }

                if (!string.IsNullOrEmpty(antiforgeryCookieName))
                {
                    var antiforgeryCookie = cookieContainer.GetCookies(cookieOriginUri)
                        .Cast<Cookie>()
                        .SingleOrDefault(c => string.Equals(c.Name, antiforgeryCookieName));
                    if (antiforgeryCookie != null)
                    {
                        message.Headers.Add(ApiConstants.AntiforgeryTokenHttpHeaderName, antiforgeryCookie.Value);
                    }
                }

                SendingOctopusRequest?.Invoke(request);

                BeforeSendingHttpRequest?.Invoke(message);

                if (request.RequestResource != null)
                    message.Content = GetContent(request);

                var completionOption = readResponse
                    ? HttpCompletionOption.ResponseContentRead
                    : HttpCompletionOption.ResponseHeadersRead;
                try
                {
                    using (var response = await client.SendAsync(message, completionOption).ConfigureAwait(false))
                    {
                        AfterReceivedHttpResponse?.Invoke(response);

                        if (!response.IsSuccessStatusCode)
                            throw await OctopusExceptionFactory.CreateException(response).ConfigureAwait(false);

                        var resource = readResponse
                            ? await ReadResponse<TResponseResource>(response).ConfigureAwait(false)
                            : default(TResponseResource);

                        var locationHeader = response.Headers.Location?.OriginalString;
                        var octopusResponse = new OctopusResponse<TResponseResource>(request, response.StatusCode,
                            locationHeader, resource);
                        ReceivedOctopusResponse?.Invoke(octopusResponse);

                        return octopusResponse;
                    }
                }
                catch (TaskCanceledException)
                {
                    throw new TimeoutException($"Timeout getting response, client timeout is set to {client.Timeout}.");
                }
            }
        }

        private HttpContent GetContent(OctopusRequest request)
        {
            var requestStreamContent = request.RequestResource as Stream;
            if (requestStreamContent != null)
            {
                var streamContent = new StreamContent(requestStreamContent);
                streamContent.Headers.ContentType = new MediaTypeHeaderValue("application/octet-stream");
                return streamContent;
            }

            var fileUploadContent = request.RequestResource as FileUpload;
            if (fileUploadContent != null)
            {
                var formContent = new MultipartFormDataContent();
                var streamContent = new StreamContent(fileUploadContent.Contents);
                streamContent.Headers.ContentType = new MediaTypeHeaderValue("application/octet-stream");
                formContent.Add(streamContent, "file", fileUploadContent.FileName);
                return formContent;
            }

            var text = JsonConvert.SerializeObject(request.RequestResource, defaultJsonSerializerSettings);

            var content = new StringContent(text, Encoding.UTF8, "application/json");
            return content;
        }

        private async Task<T> ReadResponse<T>(HttpResponseMessage response)
        {
            var content = response.Content;

            if (typeof(T) == typeof(Stream))
            {
                var stream = new MemoryStream();
                await content.CopyToAsync(stream).ConfigureAwait(false);
                stream.Seek(0, SeekOrigin.Begin);
                return (T)(object)stream;
            }

            if (typeof(T) == typeof(byte[]))
                return (T)(object)await content.ReadAsByteArrayAsync().ConfigureAwait(false);

            var str = await content.ReadAsStringAsync().ConfigureAwait(false);
            if (typeof(T) == typeof(string))
                return (T)(object)str;

            try
            {
                return JsonConvert.DeserializeObject<T>(str, defaultJsonSerializerSettings);
            }
            catch (Exception ex)
            {
                throw new OctopusDeserializationException((int)response.StatusCode,
                    $"Unable to process response from server: {ex.Message}. Response content: {(str.Length > 1000 ? str.Substring(0, 1000) : str)}", ex);
            }
        }

        private void ValidateSpaceId(string spaceId)
        {
            if (string.IsNullOrEmpty(spaceId))
            {
                throw new ArgumentException("spaceId cannot be null");
            }

            if (spaceId == MixedScopeConstants.AllSpacesQueryStringParameterValue)
            {
                throw new ArgumentException("Invalid spaceId");
            }
        }

        /// <summary>
        /// Performs application-defined tasks associated with freeing, releasing, or resetting unmanaged resources.
        /// </summary>
        public void Dispose()
        {
            client?.Dispose();
        }
    }
}<|MERGE_RESOLUTION|>--- conflicted
+++ resolved
@@ -140,66 +140,10 @@
         private static async Task<IOctopusAsyncClient> Create(OctopusServerEndpoint serverEndpoint, OctopusClientOptions options, bool addHandler)
         {
             var client = new OctopusAsyncClient(serverEndpoint, options ?? new OctopusClientOptions(), addHandler);
-<<<<<<< HEAD
             // User used to see this exception 
             // System.PlatformNotSupportedException: The handler does not support custom handling of certificates with this combination of libcurl (7.29.0) and its SSL backend
             await client.Repository.LoadRootDocument().ConfigureAwait(false);
             return client;
-=======
-            try
-            {
-                var rootResource = await client.EstablishSession().ConfigureAwait(false);
-                var spaceRootResource = await LoadSpaceRootResource(client, rootResource);
-                client.RootDocuments = new RootResources(rootResource, spaceRootResource);
-                client.Repository = new OctopusAsyncRepository(client);
-                return client;
-            }
-            catch
-            {
-                client.Dispose();
-                throw;
-            }
-        }
-
-        private static async Task<SpaceRootResource> LoadSpaceRootResource(OctopusAsyncClient client, RootResource rootResource)
-        {
-            if (client.clientOptions.SpaceContext == null)
-            {
-                var defaultSpace = await GetDefaultSpace(client, rootResource);
-                client.clientOptions.SpaceContext = defaultSpace != null ? SpaceContext.SpecificSpaceAndSystem(defaultSpace.Id) : SpaceContext.SystemOnly();
-            }
-
-            var spaceId = GetSpaceId(client.SpaceContext);
-            return !string.IsNullOrEmpty(spaceId) ?
-                await client.Get<SpaceRootResource>(rootResource.Link("SpaceHome"), new { spaceId }).ConfigureAwait(false)
-                : null;
-        }
-
-
-        /// <summary>
-        /// Gets a document that identifies the Octopus Server (from /api) and provides links to the resources available on the
-        /// server. Instead of hardcoding paths,
-        /// clients should use these link properties to traverse the resources on the server. This document is lazily loaded so
-        /// that it is only requested once for
-        /// the current <see cref="IOctopusAsyncClient" />.
-        /// </summary>
-        public RootResource RootDocument => RootDocuments.RootResource;
-
-        public SpaceRootResource SpaceRootDocument => RootDocuments.SpaceRootResource;
-
-        RootResources RootDocuments { get; set; }
-
-        class RootResources
-        {
-            public RootResources(RootResource rootResource, SpaceRootResource spaceRootResource)
-            {
-                RootResource = rootResource;
-                SpaceRootResource = spaceRootResource;
-            }
-
-            public RootResource RootResource { get; }
-            public SpaceRootResource SpaceRootResource { get; }
->>>>>>> 14d2b87d
         }
 
         /// <summary>
