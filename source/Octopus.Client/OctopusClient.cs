--- conflicted
+++ resolved
@@ -47,24 +47,8 @@
         /// Indicates whether a secure (SSL) connection is being used to communicate with the server.
         /// </summary>
 
-<<<<<<< HEAD
         public bool IsUsingSecureConnection => serverEndpoint.IsUsingSecureConnection;
-=======
-        private SpaceRootResource LoadSpaceResource(RootResource rootDocument)
-        {
-            if (this.SpaceContext == null)
-            {
-                // This check will allow Spaces aware Client to work with a pre-Spaces Server. 
-                if (!rootDocument.HasLink("Spaces"))
-                {
-                    SpaceContext = SpaceContext.SystemOnly();
-                    return null;
-                }
-
-                var defaultSpace = GetDefaultSpace(rootDocument);
-                SpaceContext = defaultSpace == null ? SpaceContext.SystemOnly() : SpaceContext.SpecificSpaceAndSystem(defaultSpace.Id);
-            }
->>>>>>> e8e3fa0e
+
 
         [Obsolete("This property is deprecated, please the one from Repository instead")]
         public RootResource RootDocument => Repository.RootDocument;
