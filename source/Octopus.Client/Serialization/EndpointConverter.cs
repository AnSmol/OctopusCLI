--- conflicted
+++ resolved
@@ -20,11 +20,8 @@
                 {CommunicationStyle.AzureCloudService, typeof (CloudServiceEndpointResource)},
                 {CommunicationStyle.AzureWebApp, typeof (AzureWebAppEndpointResource)},
                 {CommunicationStyle.None, typeof (CloudRegionEndpointResource)},
-<<<<<<< HEAD
-                {CommunicationStyle.Kubernetes, typeof (KubernetesEndpointResource)}
-=======
+                {CommunicationStyle.Kubernetes, typeof (KubernetesEndpointResource)},
                 {CommunicationStyle.AzureServiceFabricCluster, typeof(ServiceFabricEndpointResource)}
->>>>>>> b7168fea
           };
 
         protected override IDictionary<CommunicationStyle, Type> DerivedTypeMappings => EndpointTypes;
