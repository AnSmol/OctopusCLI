﻿<Project Sdk="Microsoft.NET.Sdk">

  <PropertyGroup>
    <TargetFrameworks>netcoreapp2.0;net45</TargetFrameworks>
    <TreatWarningsAsErrors>true</TreatWarningsAsErrors>
    <DebugType>portable</DebugType>
    <AssemblyName>Octo</AssemblyName>
    <OutputType>Exe</OutputType>
    <PackageId>Octo</PackageId>
    <GenerateAssemblyDescriptionAttribute>false</GenerateAssemblyDescriptionAttribute>
    <GenerateAssemblyCompanyAttribute>false</GenerateAssemblyCompanyAttribute>
    <GenerateAssemblyProductAttribute>false</GenerateAssemblyProductAttribute>
    <GenerateAssemblyCopyrightAttribute>false</GenerateAssemblyCopyrightAttribute>
    <GenerateAssemblyTitleAttribute>false</GenerateAssemblyTitleAttribute>
    <RootNamespace>Octopus.Cli</RootNamespace>
  </PropertyGroup>

  <PropertyGroup Condition=" '$(TargetFramework)' == 'netcoreapp2.0' ">
    <DefineConstants>$(DefineConstants);HTTP_CLIENT_SUPPORTS_SSL_OPTIONS</DefineConstants>
    <RuntimeIdentifiers>win7-x64;win7-x86;osx.10.10-x64;ubuntu.14.04-x64;ubuntu.16.04-x64;rhel.7-x64;debian.8-x64;fedora.23-x64;opensuse.13.2-x64;linuxmint.17-x64;centos.7-x64</RuntimeIdentifiers>
  </PropertyGroup>

  <PropertyGroup Condition=" '$(TargetFramework)' == 'net45' ">
    <PlatformTarget>anycpu32bitpreferred</PlatformTarget>
  </PropertyGroup>
  
  <ItemGroup>
    <ProjectReference Include="..\Octopus.Client\Octopus.Client.csproj" />
  </ItemGroup>

  <ItemGroup>
    <PackageReference Include="Newtonsoft.Json" Version="9.0.1" />
    <PackageReference Include="NuGet.Common" Version="3.5.0-octopus-44558" />
    <PackageReference Include="NuGet.Frameworks" Version="3.5.0-octopus-44558" />
    <PackageReference Include="NuGet.Packaging" Version="3.5.0-octopus-44558" />
    <PackageReference Include="NuGet.Packaging.Core" Version="3.5.0-octopus-44558" />
    <PackageReference Include="NuGet.Packaging.Core.Types" Version="3.5.0-octopus-44558" />
    <PackageReference Include="NuGet.Versioning" Version="3.5.0-octopus-44558" />
    <PackageReference Include="Octostache" Version="2.0.4" />
    <PackageReference Include="Serilog.Sinks.ColoredConsole" Version="2.0.0" />
    <PackageReference Include="Serilog.Sinks.Trace" Version="2.0.0" />
    <PackageReference Include="Sprache" Version="2.1.0" />
    <PackageReference Include="Serilog" Version="2.3.0" />
    <PackageReference Include="Autofac" Version="4.1.1" />
  </ItemGroup>

<<<<<<< HEAD
  <ItemGroup Condition=" '$(TargetFramework)' == 'netcoreapp1.0' ">
    <PackageReference Include="System.Net.Http" Version="4.3.0" />
    <PackageReference Include="System.Xml.ReaderWriter" Version="4.3.0" />
    <PackageReference Include="System.ComponentModel.TypeConverter" Version="4.1.0" />
  </ItemGroup>

  <ItemGroup>
    <Folder Include="Util\PackageBuilder\" />
  </ItemGroup>

=======
>>>>>>> 92d7240e

</Project><|MERGE_RESOLUTION|>--- conflicted
+++ resolved
@@ -44,7 +44,6 @@
     <PackageReference Include="Autofac" Version="4.1.1" />
   </ItemGroup>
 
-<<<<<<< HEAD
   <ItemGroup Condition=" '$(TargetFramework)' == 'netcoreapp1.0' ">
     <PackageReference Include="System.Net.Http" Version="4.3.0" />
     <PackageReference Include="System.Xml.ReaderWriter" Version="4.3.0" />
@@ -55,7 +54,5 @@
     <Folder Include="Util\PackageBuilder\" />
   </ItemGroup>
 
-=======
->>>>>>> 92d7240e
 
 </Project>