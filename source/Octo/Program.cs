﻿using System;
using System.Collections.Generic;
using System.Linq;
using System.Net;
using System.Reflection;
using Autofac;
using Octopus.Cli.Commands;
using Octopus.Cli.Commands.Releases;
using Octopus.Cli.Diagnostics;
using Octopus.Cli.Exporters;
using Octopus.Cli.Importers;
using Octopus.Cli.Infrastructure;
using Octopus.Cli.Repositories;
using Octopus.Cli.Util;
using Octopus.Client;
using Octopus.Client.Exceptions;
<<<<<<< HEAD
using Serilog;
=======
using Serilog.Events;
>>>>>>> 92d7240e

namespace Octopus.Cli
{
    public class Program
    {
        static int Main(string[] args)
        {
#if !HTTP_CLIENT_SUPPORTS_SSL_OPTIONS
            ServicePointManager.SecurityProtocol = SecurityProtocolType.Tls
                                                   | SecurityProtocolType.Tls11
                                                   | SecurityProtocolType.Tls12;
#endif
            ConfigureLogger();
            return Run(args);
        }

        internal static int Run(string[] args)
        {
            Console.Title = "Octopus Deploy Command Line Tool";
            
            try
            {
                var container = BuildContainer();
                var commandLocator = container.Resolve<ICommandLocator>();
                var first = GetFirstArgument(args);
                var command = GetCommand(first, commandLocator);
                command.Execute(args.Skip(1).ToArray()).GetAwaiter().GetResult();
                return 0;
            }
            catch (Exception exception)
            {
                var exit = PrintError(exception);
                Console.WriteLine("Exit code: " + exit);
                return exit;
            }
        }

        public static void ConfigureLogger()
        {
            Log.Logger = new LoggerConfiguration()
<<<<<<< HEAD
                .MinimumLevel.Debug()
                .WriteTo.Trace()
                .WriteTo.ColoredConsole(outputTemplate: "{Message}{NewLine}{Exception}")
                .CreateLogger();
=======
               .MinimumLevel.ControlledBy(LogUtilities.LevelSwitch)
               .WriteTo.Trace()
               .WriteTo.ColoredConsole(outputTemplate: "{Message}{NewLine}{Exception}")
               .CreateLogger();
>>>>>>> 92d7240e
        }

        static IContainer BuildContainer()
        {
            var builder = new ContainerBuilder();
            var thisAssembly = typeof (Program).GetTypeInfo().Assembly;

            builder.RegisterModule(new LoggingModule());

            builder.RegisterAssemblyTypes(thisAssembly).As<ICommand>().AsSelf();
            builder.RegisterType<CommandLocator>().As<ICommandLocator>();

            builder.RegisterType<CommandOutputProvider>().As<ICommandOutputProvider>();

            builder.RegisterAssemblyTypes(thisAssembly).As<IExporter>().AsSelf();
            builder.RegisterAssemblyTypes(thisAssembly).As<IImporter>().AsSelf();
            builder.RegisterType<ExporterLocator>().As<IExporterLocator>();
            builder.RegisterType<ImporterLocator>().As<IImporterLocator>();

            builder.RegisterType<ReleasePlanBuilder>().As<IReleasePlanBuilder>().SingleInstance();
            builder.RegisterType<PackageVersionResolver>().As<IPackageVersionResolver>().SingleInstance();
            builder.RegisterType<ChannelVersionRuleTester>().As<IChannelVersionRuleTester>().SingleInstance();

            builder.RegisterType<OctopusClientFactory>().As<IOctopusClientFactory>();
            builder.RegisterType<OctopusRepositoryFactory>().As<IOctopusAsyncRepositoryFactory>();

            builder.RegisterType<OctopusPhysicalFileSystem>().As<IOctopusFileSystem>();
            
            return builder.Build();
        }

        static ICommand GetCommand(string first, ICommandLocator commandLocator)
        {
            if (string.IsNullOrWhiteSpace(first))
            {
                return commandLocator.Find("help");
            }

            var command = commandLocator.Find(first);
            if (command == null)
                throw new CommandException("Error: Unrecognized command '" + first + "'");

            return command;
        }

        static string GetFirstArgument(IEnumerable<string> args)
        {
            return (args.FirstOrDefault() ?? string.Empty).ToLowerInvariant().TrimStart('-', '/');
        }

        static int PrintError(Exception ex)
        {
            var agg = ex as AggregateException;
            if (agg != null)
            {
                var errors = new HashSet<Exception>(agg.InnerExceptions);
                if (agg.InnerException != null)
                    errors.Add(ex.InnerException);

                var lastExit = 0;
                foreach (var inner in errors)
                {
                    lastExit = PrintError(inner);
                }

                return lastExit;
            }

            var cmd = ex as CommandException;
            if (cmd != null)
            {
                Log.Error(ex.Message);
                return -1;
            }
            var reflex = ex as ReflectionTypeLoadException;
            if (reflex != null)
            {
                Log.Error(ex, "");

                foreach (var loaderException in reflex.LoaderExceptions)
                {
                    Log.Error(loaderException, "");
                }

                return -43;
            }

            var octo = ex as OctopusException;
            if (octo != null)
            {
                Log.Information("{HttpErrorMessage:l}", octo.Message);
                Log.Error("Error from Octopus server (HTTP {StatusCode} {StatusDescription})", octo.HttpStatusCode, (HttpStatusCode) octo.HttpStatusCode);
                return -7;
            }

            Log.Error(ex, "");
            return -3;
        }
    }
}<|MERGE_RESOLUTION|>--- conflicted
+++ resolved
@@ -14,11 +14,8 @@
 using Octopus.Cli.Util;
 using Octopus.Client;
 using Octopus.Client.Exceptions;
-<<<<<<< HEAD
 using Serilog;
-=======
 using Serilog.Events;
->>>>>>> 92d7240e
 
 namespace Octopus.Cli
 {
@@ -59,17 +56,10 @@
         public static void ConfigureLogger()
         {
             Log.Logger = new LoggerConfiguration()
-<<<<<<< HEAD
-                .MinimumLevel.Debug()
-                .WriteTo.Trace()
-                .WriteTo.ColoredConsole(outputTemplate: "{Message}{NewLine}{Exception}")
-                .CreateLogger();
-=======
                .MinimumLevel.ControlledBy(LogUtilities.LevelSwitch)
                .WriteTo.Trace()
                .WriteTo.ColoredConsole(outputTemplate: "{Message}{NewLine}{Exception}")
                .CreateLogger();
->>>>>>> 92d7240e
         }
 
         static IContainer BuildContainer()
