--- conflicted
+++ resolved
@@ -1,453 +1,232 @@
-<<<<<<< HEAD
-﻿<?xml version="1.0" encoding="utf-8"?>
-<Project ToolsVersion="4.0" DefaultTargets="Build" xmlns="http://schemas.microsoft.com/developer/msbuild/2003">
-  <PropertyGroup>
-    <Configuration Condition=" '$(Configuration)' == '' ">Debug</Configuration>
-    <Platform Condition=" '$(Platform)' == '' ">x86</Platform>
-    <ProjectGuid>{D1BFD88F-FB8E-49EC-968F-F4D9A8A52519}</ProjectGuid>
-    <OutputType>Exe</OutputType>
-    <AppDesignerFolder>Properties</AppDesignerFolder>
-    <RootNamespace>Octopus.Cli</RootNamespace>
-    <AssemblyName>Octo</AssemblyName>
-    <TargetFrameworkVersion>v4.5</TargetFrameworkVersion>
-    <TargetFrameworkProfile>
-    </TargetFrameworkProfile>
-    <FileAlignment>512</FileAlignment>
-    <SolutionDir Condition="$(SolutionDir) == '' Or $(SolutionDir) == '*Undefined*'">..\</SolutionDir>
-    <RestorePackages>true</RestorePackages>
-    <NuGetPackageImportStamp>
-    </NuGetPackageImportStamp>
-  </PropertyGroup>
-  <PropertyGroup Condition=" '$(Configuration)|$(Platform)' == 'Debug|x86' ">
-    <PlatformTarget>x86</PlatformTarget>
-    <DebugSymbols>true</DebugSymbols>
-    <DebugType>full</DebugType>
-    <Optimize>false</Optimize>
-    <OutputPath>bin\</OutputPath>
-    <DefineConstants>DEBUG;TRACE</DefineConstants>
-    <ErrorReport>prompt</ErrorReport>
-    <WarningLevel>4</WarningLevel>
-    <TreatWarningsAsErrors>true</TreatWarningsAsErrors>
-    <Prefer32Bit>false</Prefer32Bit>
-    <LangVersion>default</LangVersion>
-  </PropertyGroup>
-  <PropertyGroup Condition=" '$(Configuration)|$(Platform)' == 'Release|x86' ">
-    <PlatformTarget>x86</PlatformTarget>
-    <DebugType>none</DebugType>
-    <Optimize>true</Optimize>
-    <OutputPath>bin\</OutputPath>
-    <DefineConstants>TRACE</DefineConstants>
-    <ErrorReport>prompt</ErrorReport>
-    <WarningLevel>4</WarningLevel>
-    <TreatWarningsAsErrors>true</TreatWarningsAsErrors>
-    <Prefer32Bit>false</Prefer32Bit>
-  </PropertyGroup>
-  <PropertyGroup>
-    <ApplicationIcon>Properties\Icon.ico</ApplicationIcon>
-    <RequireRestoreConsent Condition=" '$(OS)' != 'Windows_NT'">false</RequireRestoreConsent>
-  </PropertyGroup>
-  <ItemGroup>
-    <Reference Include="Autofac, Version=3.5.0.0, Culture=neutral, PublicKeyToken=17863af14b0044da, processorArchitecture=MSIL">
-      <HintPath>..\packages\Autofac.3.5.2\lib\net40\Autofac.dll</HintPath>
-      <Private>True</Private>
-    </Reference>
-    <Reference Include="log4net, Version=1.2.12.0, Culture=neutral, PublicKeyToken=669e0ddf0bb1aa2a, processorArchitecture=MSIL">
-      <HintPath>..\packages\log4net.2.0.2\lib\net40-full\log4net.dll</HintPath>
-      <Private>True</Private>
-    </Reference>
-    <Reference Include="MarkdownSharp, Version=0.0.0.0, Culture=neutral, processorArchitecture=MSIL">
-      <HintPath>..\packages\MarkdownSharp.1.13.0.0\lib\35\MarkdownSharp.dll</HintPath>
-      <Private>True</Private>
-    </Reference>
-    <Reference Include="Microsoft.Web.XmlTransform, Version=2.1.0.0, Culture=neutral, PublicKeyToken=b03f5f7f11d50a3a, processorArchitecture=MSIL">
-      <HintPath>..\packages\Microsoft.Web.Xdt.2.1.1\lib\net40\Microsoft.Web.XmlTransform.dll</HintPath>
-      <Private>True</Private>
-    </Reference>
-    <Reference Include="Newtonsoft.Json, Version=7.0.0.0, Culture=neutral, PublicKeyToken=30ad4fe6b2a6aeed, processorArchitecture=MSIL">
-      <HintPath>..\packages\Newtonsoft.Json.7.0.1\lib\net45\Newtonsoft.Json.dll</HintPath>
-      <Private>True</Private>
-    </Reference>
-    <Reference Include="NuGet.Core, Version=2.9.0.729, Culture=neutral, PublicKeyToken=31bf3856ad364e35, processorArchitecture=MSIL">
-      <HintPath>..\packages\NuGet.Core.2.9.0\lib\net40-Client\NuGet.Core.dll</HintPath>
-      <Private>True</Private>
-    </Reference>
-    <Reference Include="Octopus.Client, Version=3.3.2.0, Culture=neutral, processorArchitecture=MSIL">
-      <HintPath>..\packages\Octopus.Client.3.3.2\lib\net40\Octopus.Client.dll</HintPath>
-      <Private>True</Private>
-    </Reference>
-    <Reference Include="Octostache, Version=1.0.2.21, Culture=neutral, processorArchitecture=MSIL">
-      <HintPath>..\packages\Octostache.1.0.2.21\lib\net40\Octostache.dll</HintPath>
-      <Private>True</Private>
-    </Reference>
-    <Reference Include="Sprache, Version=2.0.0.50, Culture=neutral, processorArchitecture=MSIL">
-      <HintPath>..\packages\Sprache.2.0.0.50\lib\portable-net4+netcore45+win8+wp8+sl5+MonoAndroid+Xamarin.iOS10+MonoTouch\Sprache.dll</HintPath>
-      <Private>True</Private>
-    </Reference>
-    <Reference Include="System" />
-    <Reference Include="System.ComponentModel.Composition" />
-    <Reference Include="System.ComponentModel.DataAnnotations" />
-    <Reference Include="System.Configuration" />
-    <Reference Include="System.Core" />
-    <Reference Include="System.IO.Compression" />
-    <Reference Include="System.Net" />
-    <Reference Include="System.Runtime.Serialization" />
-    <Reference Include="System.Web" />
-    <Reference Include="System.Xml.Linq" />
-    <Reference Include="System.Data.DataSetExtensions" />
-    <Reference Include="Microsoft.CSharp" />
-    <Reference Include="System.Data" />
-    <Reference Include="System.Xml" />
-  </ItemGroup>
-  <ItemGroup>
-    <Compile Include="..\Solution Items\SolutionInfo.cs">
-      <Link>Properties\SolutionInfo.cs</Link>
-    </Compile>
-    <Compile Include="..\Solution Items\VersionInfo.cs">
-      <Link>Properties\VersionInfo.cs</Link>
-    </Compile>
-    <Compile Include="Commands\ChannelVersionRuleTester.cs" />
-    <Compile Include="Commands\CleanEnvironmentCommand.cs" />
-    <Compile Include="Commands\CreateEnvironmentCommand.cs" />
-    <Compile Include="Commands\IPackageBuilder.cs" />
-    <Compile Include="Commands\IReleasePlanBuilder.cs" />
-    <Compile Include="Commands\NuGetPackageBuilder.cs" />
-    <Compile Include="Commands\PushCommand.cs" />
-    <Compile Include="Commands\CreateProjectCommand.cs" />
-    <Compile Include="Commands\DeploymentCommandBase.cs" />
-    <Compile Include="Commands\DumpDeploymentsCommand.cs" />
-    <Compile Include="Commands\IChannelVersionRuleTester.cs" />
-    <Compile Include="Commands\ListMachinesCommand.cs" />
-    <Compile Include="Commands\ListReleasesCommand.cs" />
-    <Compile Include="Commands\OptionGroup.cs" />
-    <Compile Include="Commands\ReleasePlanBuilder.cs" />
-    <Compile Include="Commands\ZipPackageBuilder.cs" />
-    <Compile Include="Importers\BaseValidatedImportSettings.cs" />
-    <Compile Include="Importers\CheckedReferences.cs" />
-    <Compile Include="Infrastructure\CouldNotFindException.cs" />
-    <Compile Include="Model\ChannelVersionRuleTestResult.cs" />
-    <Compile Include="Repositories\ActionTemplateRepository.cs" />
-    <Compile Include="Repositories\IActionTemplateRepository.cs" />
-    <Compile Include="Util\DeletionOptions.cs" />
-    <Compile Include="Util\FeedCustomExpressionHelper.cs" />
-    <Compile Include="Util\Humanize.cs" />
-    <Compile Include="Util\IOctopusFileSystem.cs" />
-    <Compile Include="Util\LineSplitter.cs" />
-    <Compile Include="Commands\PackCommand.cs" />
-    <Compile Include="Commands\ExportCommand.cs" />
-    <Compile Include="Commands\ImportCommand.cs" />
-    <Compile Include="Commands\ProjectExport.cs" />
-    <Compile Include="Commands\PromoteReleaseCommand.cs" />
-    <Compile Include="Commands\TaskOutputProgressPrinter.cs" />
-    <Compile Include="Exporters\BaseExporter.cs" />
-    <Compile Include="Exporters\ExporterAttribute.cs" />
-    <Compile Include="Exporters\ExporterLocator.cs" />
-    <Compile Include="Exporters\ExportMetadata.cs" />
-    <Compile Include="Exporters\IExporter.cs" />
-    <Compile Include="Exporters\IExporterLocator.cs" />
-    <Compile Include="Exporters\IExporterMetadata.cs" />
-    <Compile Include="Exporters\ProjectExporter.cs" />
-    <Compile Include="Exporters\ReleaseExporter.cs" />
-    <Compile Include="Extensions\AttributeExtensions.cs" />
-    <Compile Include="Extensions\DynamicExtensions.cs" />
-    <Compile Include="Importers\BaseImporter.cs" />
-    <Compile Include="Importers\IImporter.cs" />
-    <Compile Include="Importers\IImporterLocator.cs" />
-    <Compile Include="Importers\IImporterMetadata.cs" />
-    <Compile Include="Importers\ImporterAttribute.cs" />
-    <Compile Include="Importers\ImporterLocator.cs" />
-    <Compile Include="Importers\ProjectImporter.cs" />
-    <Compile Include="Importers\ReleaseImporter.cs" />
-    <Compile Include="Infrastructure\CommandAttribute.cs" />
-    <Compile Include="Commands\CreateReleaseCommand.cs" />
-    <Compile Include="Commands\DeleteReleasesCommand.cs" />
-    <Compile Include="Commands\DeployReleaseCommand.cs" />
-    <Compile Include="Commands\IDeploymentWatcher.cs" />
-    <Compile Include="Commands\IOctopusRepositoryFactory.cs" />
-    <Compile Include="Commands\IPackageVersionResolver.cs" />
-    <Compile Include="Commands\ListProjectsCommand.cs" />
-    <Compile Include="Commands\OctopusRepositoryFactory.cs" />
-    <Compile Include="Commands\PackageVersionResolver.cs" />
-    <Compile Include="Commands\ReleasePlan.cs" />
-    <Compile Include="Commands\ReleasePlanItem.cs" />
-    <Compile Include="Diagnostics\LogExtensions.cs" />
-    <Compile Include="Extensions\TimeSpanExtensions.cs" />
-    <Compile Include="Infrastructure\CommandException.cs" />
-    <Compile Include="Commands\ApiCommand.cs" />
-    <Compile Include="Infrastructure\AutofacExtensions.cs" />
-    <Compile Include="Infrastructure\CommandLocator.cs" />
-    <Compile Include="Commands\HelpCommand.cs" />
-    <Compile Include="Exporters\FileSystemExporter.cs" />
-    <Compile Include="Infrastructure\ICommand.cs" />
-    <Compile Include="Infrastructure\ICommandLocator.cs" />
-    <Compile Include="Infrastructure\ICommandMetadata.cs" />
-    <Compile Include="Commands\ListEnvironmentsCommand.cs" />
-    <Compile Include="Commands\ListLatestDeploymentsCommand.cs" />
-    <Compile Include="Commands\Options.cs" />
-    <Compile Include="Diagnostics\Logger.cs" />
-    <Compile Include="Diagnostics\LoggingModule.cs" />
-    <Compile Include="Importers\FileSystemImporter.cs" />
-    <Compile Include="Program.cs" />
-    <Compile Include="Properties\AssemblyInfo.cs" />
-    <Compile Include="Util\AssemblyExtensions.cs" />
-    <Compile Include="Util\LazyExtensions.cs" />
-    <Compile Include="Util\ListExtensions.cs" />
-    <Compile Include="Util\NumericExtensions.cs" />
-    <Compile Include="Util\OctopusPhysicalFileSystem.cs" />
-    <Compile Include="Util\ReplaceStatus.cs" />
-    <Compile Include="Util\UriExtensions.cs" />
-  </ItemGroup>
-  <ItemGroup>
-    <None Include="init.ps1" />
-    <None Include="app.config" />
-    <None Include="Octopus.Cli.nuspec">
-      <CopyToOutputDirectory>PreserveNewest</CopyToOutputDirectory>
-    </None>
-    <None Include="packages.config" />
-  </ItemGroup>
-  <ItemGroup>
-    <Content Include="Properties\Icon.ico" />
-  </ItemGroup>
-  <ItemGroup>
-    <EmbeddedResource Include="logging.config">
-      <LogicalName>logging.config</LogicalName>
-    </EmbeddedResource>
-    <EmbeddedResource Include="logging-unix.config">
-      <LogicalName>logging-unix.config</LogicalName>
-    </EmbeddedResource>
-  </ItemGroup>
-  <Import Project="$(MSBuildToolsPath)\Microsoft.CSharp.targets" />
-  <Import Project="..\packages\GitVersionTask.3.3.0\build\dotnet\GitVersionTask.targets" Condition="Exists('..\packages\GitVersionTask.3.3.0\build\dotnet\GitVersionTask.targets')" />
-  <Target Name="EnsureNuGetPackageBuildImports" BeforeTargets="PrepareForBuild">
-    <PropertyGroup>
-      <ErrorText>This project references NuGet package(s) that are missing on this computer. Use NuGet Package Restore to download them.  For more information, see http://go.microsoft.com/fwlink/?LinkID=322105. The missing file is {0}.</ErrorText>
-    </PropertyGroup>
-    <Error Condition="!Exists('..\packages\GitVersionTask.3.3.0\build\dotnet\GitVersionTask.targets')" Text="$([System.String]::Format('$(ErrorText)', '..\packages\GitVersionTask.3.3.0\build\dotnet\GitVersionTask.targets'))" />
-  </Target>
-=======
-﻿<?xml version="1.0" encoding="utf-8"?>
-<Project ToolsVersion="4.0" DefaultTargets="Build" xmlns="http://schemas.microsoft.com/developer/msbuild/2003">
-  <PropertyGroup>
-    <Configuration Condition=" '$(Configuration)' == '' ">Debug</Configuration>
-    <Platform Condition=" '$(Platform)' == '' ">x86</Platform>
-    <ProjectGuid>{D1BFD88F-FB8E-49EC-968F-F4D9A8A52519}</ProjectGuid>
-    <OutputType>Exe</OutputType>
-    <AppDesignerFolder>Properties</AppDesignerFolder>
-    <RootNamespace>Octopus.Cli</RootNamespace>
-    <AssemblyName>Octo</AssemblyName>
-    <TargetFrameworkVersion>v4.5</TargetFrameworkVersion>
-    <TargetFrameworkProfile>
-    </TargetFrameworkProfile>
-    <FileAlignment>512</FileAlignment>
-    <SolutionDir Condition="$(SolutionDir) == '' Or $(SolutionDir) == '*Undefined*'">..\</SolutionDir>
-    <RestorePackages>true</RestorePackages>
-    <NuGetPackageImportStamp>
-    </NuGetPackageImportStamp>
-  </PropertyGroup>
-  <PropertyGroup Condition=" '$(Configuration)|$(Platform)' == 'Debug|x86' ">
-    <PlatformTarget>x86</PlatformTarget>
-    <DebugSymbols>true</DebugSymbols>
-    <DebugType>full</DebugType>
-    <Optimize>false</Optimize>
-    <OutputPath>bin\</OutputPath>
-    <DefineConstants>DEBUG;TRACE</DefineConstants>
-    <ErrorReport>prompt</ErrorReport>
-    <WarningLevel>4</WarningLevel>
-    <TreatWarningsAsErrors>true</TreatWarningsAsErrors>
-    <Prefer32Bit>false</Prefer32Bit>
-  </PropertyGroup>
-  <PropertyGroup Condition=" '$(Configuration)|$(Platform)' == 'Release|x86' ">
-    <PlatformTarget>x86</PlatformTarget>
-    <DebugType>none</DebugType>
-    <Optimize>true</Optimize>
-    <OutputPath>bin\</OutputPath>
-    <DefineConstants>TRACE</DefineConstants>
-    <ErrorReport>prompt</ErrorReport>
-    <WarningLevel>4</WarningLevel>
-    <TreatWarningsAsErrors>true</TreatWarningsAsErrors>
-    <Prefer32Bit>false</Prefer32Bit>
-  </PropertyGroup>
-  <PropertyGroup>
-    <ApplicationIcon>Properties\Icon.ico</ApplicationIcon>
-    <RequireRestoreConsent Condition=" '$(OS)' != 'Windows_NT'">false</RequireRestoreConsent>
-  </PropertyGroup>
-  <ItemGroup>
-    <Reference Include="Autofac, Version=3.5.0.0, Culture=neutral, PublicKeyToken=17863af14b0044da, processorArchitecture=MSIL">
-      <HintPath>..\packages\Autofac.3.5.2\lib\net40\Autofac.dll</HintPath>
-      <Private>True</Private>
-    </Reference>
-    <Reference Include="log4net, Version=1.2.12.0, Culture=neutral, PublicKeyToken=669e0ddf0bb1aa2a, processorArchitecture=MSIL">
-      <HintPath>..\packages\log4net.2.0.2\lib\net40-full\log4net.dll</HintPath>
-      <Private>True</Private>
-    </Reference>
-    <Reference Include="MarkdownSharp, Version=0.0.0.0, Culture=neutral, processorArchitecture=MSIL">
-      <HintPath>..\packages\MarkdownSharp.1.13.0.0\lib\35\MarkdownSharp.dll</HintPath>
-      <Private>True</Private>
-    </Reference>
-    <Reference Include="Microsoft.Web.XmlTransform, Version=2.1.0.0, Culture=neutral, PublicKeyToken=b03f5f7f11d50a3a, processorArchitecture=MSIL">
-      <HintPath>..\packages\Microsoft.Web.Xdt.2.1.1\lib\net40\Microsoft.Web.XmlTransform.dll</HintPath>
-      <Private>True</Private>
-    </Reference>
-    <Reference Include="Newtonsoft.Json, Version=7.0.0.0, Culture=neutral, PublicKeyToken=30ad4fe6b2a6aeed, processorArchitecture=MSIL">
-      <HintPath>..\packages\Newtonsoft.Json.7.0.1\lib\net45\Newtonsoft.Json.dll</HintPath>
-      <Private>True</Private>
-    </Reference>
-    <Reference Include="NuGet.Core, Version=2.9.0.729, Culture=neutral, PublicKeyToken=31bf3856ad364e35, processorArchitecture=MSIL">
-      <HintPath>..\packages\NuGet.Core.2.9.0\lib\net40-Client\NuGet.Core.dll</HintPath>
-      <Private>True</Private>
-    </Reference>
-    <Reference Include="Octopus.Client, Version=3.3.9.0, Culture=neutral, processorArchitecture=MSIL">
-      <HintPath>..\packages\Octopus.Client.3.3.9\lib\net40\Octopus.Client.dll</HintPath>
-      <Private>True</Private>
-    </Reference>
-    <Reference Include="Octostache, Version=1.0.2.21, Culture=neutral, processorArchitecture=MSIL">
-      <HintPath>..\packages\Octostache.1.0.2.21\lib\net40\Octostache.dll</HintPath>
-      <Private>True</Private>
-    </Reference>
-    <Reference Include="Sprache, Version=2.0.0.50, Culture=neutral, processorArchitecture=MSIL">
-      <HintPath>..\packages\Sprache.2.0.0.50\lib\portable-net4+netcore45+win8+wp8+sl5+MonoAndroid+Xamarin.iOS10+MonoTouch\Sprache.dll</HintPath>
-      <Private>True</Private>
-    </Reference>
-    <Reference Include="System" />
-    <Reference Include="System.ComponentModel.Composition" />
-    <Reference Include="System.ComponentModel.DataAnnotations" />
-    <Reference Include="System.Configuration" />
-    <Reference Include="System.Core" />
-    <Reference Include="System.IO.Compression" />
-    <Reference Include="System.Net" />
-    <Reference Include="System.Runtime.Serialization" />
-    <Reference Include="System.Web" />
-    <Reference Include="System.Xml.Linq" />
-    <Reference Include="System.Data.DataSetExtensions" />
-    <Reference Include="Microsoft.CSharp" />
-    <Reference Include="System.Data" />
-    <Reference Include="System.Xml" />
-  </ItemGroup>
-  <ItemGroup>
-    <Compile Include="..\Solution Items\SolutionInfo.cs">
-      <Link>Properties\SolutionInfo.cs</Link>
-    </Compile>
-    <Compile Include="..\Solution Items\VersionInfo.cs">
-      <Link>Properties\VersionInfo.cs</Link>
-    </Compile>
-    <Compile Include="Commands\CleanEnvironmentCommand.cs" />
-    <Compile Include="Commands\CreateEnvironmentCommand.cs" />
-    <Compile Include="Commands\IPackageBuilder.cs" />
-    <Compile Include="Commands\NuGetPackageBuilder.cs" />
-    <Compile Include="Commands\PushCommand.cs" />
-    <Compile Include="Commands\CreateProjectCommand.cs" />
-    <Compile Include="Commands\DeploymentCommandBase.cs" />
-    <Compile Include="Commands\DumpDeploymentsCommand.cs" />
-    <Compile Include="Commands\ListMachinesCommand.cs" />
-    <Compile Include="Commands\ListReleasesCommand.cs" />
-    <Compile Include="Commands\OptionGroup.cs" />
-    <Compile Include="Commands\ZipPackageBuilder.cs" />
-    <Compile Include="Importers\BaseValidatedImportSettings.cs" />
-    <Compile Include="Importers\CheckedReferences.cs" />
-    <Compile Include="Infrastructure\CouldNotFindException.cs" />
-    <Compile Include="Repositories\ActionTemplateRepository.cs" />
-    <Compile Include="Repositories\IActionTemplateRepository.cs" />
-    <Compile Include="Util\DeletionOptions.cs" />
-    <Compile Include="Util\FeedCustomExpressionHelper.cs" />
-    <Compile Include="Util\Humanize.cs" />
-    <Compile Include="Util\IOctopusFileSystem.cs" />
-    <Compile Include="Util\LineSplitter.cs" />
-    <Compile Include="Commands\PackCommand.cs" />
-    <Compile Include="Commands\ExportCommand.cs" />
-    <Compile Include="Commands\ImportCommand.cs" />
-    <Compile Include="Commands\ProjectExport.cs" />
-    <Compile Include="Commands\PromoteReleaseCommand.cs" />
-    <Compile Include="Commands\TaskOutputProgressPrinter.cs" />
-    <Compile Include="Exporters\BaseExporter.cs" />
-    <Compile Include="Exporters\ExporterAttribute.cs" />
-    <Compile Include="Exporters\ExporterLocator.cs" />
-    <Compile Include="Exporters\ExportMetadata.cs" />
-    <Compile Include="Exporters\IExporter.cs" />
-    <Compile Include="Exporters\IExporterLocator.cs" />
-    <Compile Include="Exporters\IExporterMetadata.cs" />
-    <Compile Include="Exporters\ProjectExporter.cs" />
-    <Compile Include="Exporters\ReleaseExporter.cs" />
-    <Compile Include="Extensions\AttributeExtensions.cs" />
-    <Compile Include="Extensions\DynamicExtensions.cs" />
-    <Compile Include="Importers\BaseImporter.cs" />
-    <Compile Include="Importers\IImporter.cs" />
-    <Compile Include="Importers\IImporterLocator.cs" />
-    <Compile Include="Importers\IImporterMetadata.cs" />
-    <Compile Include="Importers\ImporterAttribute.cs" />
-    <Compile Include="Importers\ImporterLocator.cs" />
-    <Compile Include="Importers\ProjectImporter.cs" />
-    <Compile Include="Importers\ReleaseImporter.cs" />
-    <Compile Include="Infrastructure\CommandAttribute.cs" />
-    <Compile Include="Commands\CreateReleaseCommand.cs" />
-    <Compile Include="Commands\DeleteReleasesCommand.cs" />
-    <Compile Include="Commands\DeployReleaseCommand.cs" />
-    <Compile Include="Commands\IDeploymentWatcher.cs" />
-    <Compile Include="Commands\IOctopusRepositoryFactory.cs" />
-    <Compile Include="Commands\IPackageVersionResolver.cs" />
-    <Compile Include="Commands\ListProjectsCommand.cs" />
-    <Compile Include="Commands\OctopusRepositoryFactory.cs" />
-    <Compile Include="Commands\PackageVersionResolver.cs" />
-    <Compile Include="Commands\ReleasePlan.cs" />
-    <Compile Include="Commands\ReleasePlanItem.cs" />
-    <Compile Include="Diagnostics\LogExtensions.cs" />
-    <Compile Include="Extensions\TimeSpanExtensions.cs" />
-    <Compile Include="Infrastructure\CommandException.cs" />
-    <Compile Include="Commands\ApiCommand.cs" />
-    <Compile Include="Infrastructure\AutofacExtensions.cs" />
-    <Compile Include="Infrastructure\CommandLocator.cs" />
-    <Compile Include="Commands\HelpCommand.cs" />
-    <Compile Include="Exporters\FileSystemExporter.cs" />
-    <Compile Include="Infrastructure\ICommand.cs" />
-    <Compile Include="Infrastructure\ICommandLocator.cs" />
-    <Compile Include="Infrastructure\ICommandMetadata.cs" />
-    <Compile Include="Commands\ListEnvironmentsCommand.cs" />
-    <Compile Include="Commands\ListLatestDeploymentsCommand.cs" />
-    <Compile Include="Commands\Options.cs" />
-    <Compile Include="Diagnostics\Logger.cs" />
-    <Compile Include="Diagnostics\LoggingModule.cs" />
-    <Compile Include="Importers\FileSystemImporter.cs" />
-    <Compile Include="Program.cs" />
-    <Compile Include="Properties\AssemblyInfo.cs" />
-    <Compile Include="Util\AssemblyExtensions.cs" />
-    <Compile Include="Util\LazyExtensions.cs" />
-    <Compile Include="Util\ListExtensions.cs" />
-    <Compile Include="Util\NumericExtensions.cs" />
-    <Compile Include="Util\OctopusPhysicalFileSystem.cs" />
-    <Compile Include="Util\ReplaceStatus.cs" />
-    <Compile Include="Util\UriExtensions.cs" />
-  </ItemGroup>
-  <ItemGroup>
-    <None Include="init.ps1" />
-    <None Include="app.config" />
-    <None Include="Octopus.Cli.nuspec">
-      <CopyToOutputDirectory>PreserveNewest</CopyToOutputDirectory>
-    </None>
-    <None Include="packages.config" />
-  </ItemGroup>
-  <ItemGroup>
-    <Content Include="Properties\Icon.ico" />
-  </ItemGroup>
-  <ItemGroup>
-    <EmbeddedResource Include="logging.config">
-      <LogicalName>logging.config</LogicalName>
-    </EmbeddedResource>
-    <EmbeddedResource Include="logging-unix.config">
-      <LogicalName>logging-unix.config</LogicalName>
-    </EmbeddedResource>
-  </ItemGroup>
-  <Import Project="$(MSBuildToolsPath)\Microsoft.CSharp.targets" />
-  <Import Project="..\packages\GitVersionTask.3.3.0\build\dotnet\GitVersionTask.targets" Condition="Exists('..\packages\GitVersionTask.3.3.0\build\dotnet\GitVersionTask.targets')" />
-  <Target Name="EnsureNuGetPackageBuildImports" BeforeTargets="PrepareForBuild">
-    <PropertyGroup>
-      <ErrorText>This project references NuGet package(s) that are missing on this computer. Use NuGet Package Restore to download them.  For more information, see http://go.microsoft.com/fwlink/?LinkID=322105. The missing file is {0}.</ErrorText>
-    </PropertyGroup>
-    <Error Condition="!Exists('..\packages\GitVersionTask.3.3.0\build\dotnet\GitVersionTask.targets')" Text="$([System.String]::Format('$(ErrorText)', '..\packages\GitVersionTask.3.3.0\build\dotnet\GitVersionTask.targets'))" />
-  </Target>
->>>>>>> e792044a
-  <!-- To modify your build process, add your task inside one of the targets below and uncomment it.
-       Other similar extension points exist, see Microsoft.Common.targets.
-  <Target Name="BeforeBuild">
-  </Target>
-  <Target Name="AfterBuild">
-  </Target>
-  -->
+﻿<?xml version="1.0" encoding="utf-8"?>
+<Project ToolsVersion="4.0" DefaultTargets="Build" xmlns="http://schemas.microsoft.com/developer/msbuild/2003">
+  <PropertyGroup>
+    <Configuration Condition=" '$(Configuration)' == '' ">Debug</Configuration>
+    <Platform Condition=" '$(Platform)' == '' ">x86</Platform>
+    <ProjectGuid>{D1BFD88F-FB8E-49EC-968F-F4D9A8A52519}</ProjectGuid>
+    <OutputType>Exe</OutputType>
+    <AppDesignerFolder>Properties</AppDesignerFolder>
+    <RootNamespace>Octopus.Cli</RootNamespace>
+    <AssemblyName>Octo</AssemblyName>
+    <TargetFrameworkVersion>v4.5</TargetFrameworkVersion>
+    <TargetFrameworkProfile>
+    </TargetFrameworkProfile>
+    <FileAlignment>512</FileAlignment>
+    <SolutionDir Condition="$(SolutionDir) == '' Or $(SolutionDir) == '*Undefined*'">..\</SolutionDir>
+    <RestorePackages>true</RestorePackages>
+    <NuGetPackageImportStamp>
+    </NuGetPackageImportStamp>
+  </PropertyGroup>
+  <PropertyGroup Condition=" '$(Configuration)|$(Platform)' == 'Debug|x86' ">
+    <PlatformTarget>x86</PlatformTarget>
+    <DebugSymbols>true</DebugSymbols>
+    <DebugType>full</DebugType>
+    <Optimize>false</Optimize>
+    <OutputPath>bin\</OutputPath>
+    <DefineConstants>DEBUG;TRACE</DefineConstants>
+    <ErrorReport>prompt</ErrorReport>
+    <WarningLevel>4</WarningLevel>
+    <TreatWarningsAsErrors>true</TreatWarningsAsErrors>
+    <Prefer32Bit>false</Prefer32Bit>
+    <LangVersion>default</LangVersion>
+  </PropertyGroup>
+  <PropertyGroup Condition=" '$(Configuration)|$(Platform)' == 'Release|x86' ">
+    <PlatformTarget>x86</PlatformTarget>
+    <DebugType>none</DebugType>
+    <Optimize>true</Optimize>
+    <OutputPath>bin\</OutputPath>
+    <DefineConstants>TRACE</DefineConstants>
+    <ErrorReport>prompt</ErrorReport>
+    <WarningLevel>4</WarningLevel>
+    <TreatWarningsAsErrors>true</TreatWarningsAsErrors>
+    <Prefer32Bit>false</Prefer32Bit>
+  </PropertyGroup>
+  <PropertyGroup>
+    <ApplicationIcon>Properties\Icon.ico</ApplicationIcon>
+    <RequireRestoreConsent Condition=" '$(OS)' != 'Windows_NT'">false</RequireRestoreConsent>
+  </PropertyGroup>
+  <ItemGroup>
+    <Reference Include="Autofac, Version=3.5.0.0, Culture=neutral, PublicKeyToken=17863af14b0044da, processorArchitecture=MSIL">
+      <HintPath>..\packages\Autofac.3.5.2\lib\net40\Autofac.dll</HintPath>
+      <Private>True</Private>
+    </Reference>
+    <Reference Include="log4net, Version=1.2.12.0, Culture=neutral, PublicKeyToken=669e0ddf0bb1aa2a, processorArchitecture=MSIL">
+      <HintPath>..\packages\log4net.2.0.2\lib\net40-full\log4net.dll</HintPath>
+      <Private>True</Private>
+    </Reference>
+    <Reference Include="MarkdownSharp, Version=0.0.0.0, Culture=neutral, processorArchitecture=MSIL">
+      <HintPath>..\packages\MarkdownSharp.1.13.0.0\lib\35\MarkdownSharp.dll</HintPath>
+      <Private>True</Private>
+    </Reference>
+    <Reference Include="Microsoft.Web.XmlTransform, Version=2.1.0.0, Culture=neutral, PublicKeyToken=b03f5f7f11d50a3a, processorArchitecture=MSIL">
+      <HintPath>..\packages\Microsoft.Web.Xdt.2.1.1\lib\net40\Microsoft.Web.XmlTransform.dll</HintPath>
+      <Private>True</Private>
+    </Reference>
+    <Reference Include="Newtonsoft.Json, Version=7.0.0.0, Culture=neutral, PublicKeyToken=30ad4fe6b2a6aeed, processorArchitecture=MSIL">
+      <HintPath>..\packages\Newtonsoft.Json.7.0.1\lib\net45\Newtonsoft.Json.dll</HintPath>
+      <Private>True</Private>
+    </Reference>
+    <Reference Include="NuGet.Core, Version=2.9.0.729, Culture=neutral, PublicKeyToken=31bf3856ad364e35, processorArchitecture=MSIL">
+      <HintPath>..\packages\NuGet.Core.2.9.0\lib\net40-Client\NuGet.Core.dll</HintPath>
+      <Private>True</Private>
+    </Reference>
+    <Reference Include="Octopus.Client, Version=3.3.9.0, Culture=neutral, processorArchitecture=MSIL">
+      <HintPath>..\packages\Octopus.Client.3.3.9\lib\net40\Octopus.Client.dll</HintPath>
+      <Private>True</Private>
+    </Reference>
+    <Reference Include="Octostache, Version=1.0.2.21, Culture=neutral, processorArchitecture=MSIL">
+      <HintPath>..\packages\Octostache.1.0.2.21\lib\net40\Octostache.dll</HintPath>
+      <Private>True</Private>
+    </Reference>
+    <Reference Include="Sprache, Version=2.0.0.50, Culture=neutral, processorArchitecture=MSIL">
+      <HintPath>..\packages\Sprache.2.0.0.50\lib\portable-net4+netcore45+win8+wp8+sl5+MonoAndroid+Xamarin.iOS10+MonoTouch\Sprache.dll</HintPath>
+      <Private>True</Private>
+    </Reference>
+    <Reference Include="System" />
+    <Reference Include="System.ComponentModel.Composition" />
+    <Reference Include="System.ComponentModel.DataAnnotations" />
+    <Reference Include="System.Configuration" />
+    <Reference Include="System.Core" />
+    <Reference Include="System.IO.Compression" />
+    <Reference Include="System.Net" />
+    <Reference Include="System.Runtime.Serialization" />
+    <Reference Include="System.Web" />
+    <Reference Include="System.Xml.Linq" />
+    <Reference Include="System.Data.DataSetExtensions" />
+    <Reference Include="Microsoft.CSharp" />
+    <Reference Include="System.Data" />
+    <Reference Include="System.Xml" />
+  </ItemGroup>
+  <ItemGroup>
+    <Compile Include="..\Solution Items\SolutionInfo.cs">
+      <Link>Properties\SolutionInfo.cs</Link>
+    </Compile>
+    <Compile Include="..\Solution Items\VersionInfo.cs">
+      <Link>Properties\VersionInfo.cs</Link>
+    </Compile>
+    <Compile Include="Commands\ChannelVersionRuleTester.cs" />
+    <Compile Include="Commands\CleanEnvironmentCommand.cs" />
+    <Compile Include="Commands\CreateEnvironmentCommand.cs" />
+    <Compile Include="Commands\IPackageBuilder.cs" />
+    <Compile Include="Commands\IReleasePlanBuilder.cs" />
+    <Compile Include="Commands\NuGetPackageBuilder.cs" />
+    <Compile Include="Commands\PushCommand.cs" />
+    <Compile Include="Commands\CreateProjectCommand.cs" />
+    <Compile Include="Commands\DeploymentCommandBase.cs" />
+    <Compile Include="Commands\DumpDeploymentsCommand.cs" />
+    <Compile Include="Commands\IChannelVersionRuleTester.cs" />
+    <Compile Include="Commands\ListMachinesCommand.cs" />
+    <Compile Include="Commands\ListReleasesCommand.cs" />
+    <Compile Include="Commands\OptionGroup.cs" />
+    <Compile Include="Commands\ReleasePlanBuilder.cs" />
+    <Compile Include="Commands\ZipPackageBuilder.cs" />
+    <Compile Include="Importers\BaseValidatedImportSettings.cs" />
+    <Compile Include="Importers\CheckedReferences.cs" />
+    <Compile Include="Infrastructure\CouldNotFindException.cs" />
+    <Compile Include="Model\ChannelVersionRuleTestResult.cs" />
+    <Compile Include="Repositories\ActionTemplateRepository.cs" />
+    <Compile Include="Repositories\IActionTemplateRepository.cs" />
+    <Compile Include="Util\DeletionOptions.cs" />
+    <Compile Include="Util\FeedCustomExpressionHelper.cs" />
+    <Compile Include="Util\Humanize.cs" />
+    <Compile Include="Util\IOctopusFileSystem.cs" />
+    <Compile Include="Util\LineSplitter.cs" />
+    <Compile Include="Commands\PackCommand.cs" />
+    <Compile Include="Commands\ExportCommand.cs" />
+    <Compile Include="Commands\ImportCommand.cs" />
+    <Compile Include="Commands\ProjectExport.cs" />
+    <Compile Include="Commands\PromoteReleaseCommand.cs" />
+    <Compile Include="Commands\TaskOutputProgressPrinter.cs" />
+    <Compile Include="Exporters\BaseExporter.cs" />
+    <Compile Include="Exporters\ExporterAttribute.cs" />
+    <Compile Include="Exporters\ExporterLocator.cs" />
+    <Compile Include="Exporters\ExportMetadata.cs" />
+    <Compile Include="Exporters\IExporter.cs" />
+    <Compile Include="Exporters\IExporterLocator.cs" />
+    <Compile Include="Exporters\IExporterMetadata.cs" />
+    <Compile Include="Exporters\ProjectExporter.cs" />
+    <Compile Include="Exporters\ReleaseExporter.cs" />
+    <Compile Include="Extensions\AttributeExtensions.cs" />
+    <Compile Include="Extensions\DynamicExtensions.cs" />
+    <Compile Include="Importers\BaseImporter.cs" />
+    <Compile Include="Importers\IImporter.cs" />
+    <Compile Include="Importers\IImporterLocator.cs" />
+    <Compile Include="Importers\IImporterMetadata.cs" />
+    <Compile Include="Importers\ImporterAttribute.cs" />
+    <Compile Include="Importers\ImporterLocator.cs" />
+    <Compile Include="Importers\ProjectImporter.cs" />
+    <Compile Include="Importers\ReleaseImporter.cs" />
+    <Compile Include="Infrastructure\CommandAttribute.cs" />
+    <Compile Include="Commands\CreateReleaseCommand.cs" />
+    <Compile Include="Commands\DeleteReleasesCommand.cs" />
+    <Compile Include="Commands\DeployReleaseCommand.cs" />
+    <Compile Include="Commands\IDeploymentWatcher.cs" />
+    <Compile Include="Commands\IOctopusRepositoryFactory.cs" />
+    <Compile Include="Commands\IPackageVersionResolver.cs" />
+    <Compile Include="Commands\ListProjectsCommand.cs" />
+    <Compile Include="Commands\OctopusRepositoryFactory.cs" />
+    <Compile Include="Commands\PackageVersionResolver.cs" />
+    <Compile Include="Commands\ReleasePlan.cs" />
+    <Compile Include="Commands\ReleasePlanItem.cs" />
+    <Compile Include="Diagnostics\LogExtensions.cs" />
+    <Compile Include="Extensions\TimeSpanExtensions.cs" />
+    <Compile Include="Infrastructure\CommandException.cs" />
+    <Compile Include="Commands\ApiCommand.cs" />
+    <Compile Include="Infrastructure\AutofacExtensions.cs" />
+    <Compile Include="Infrastructure\CommandLocator.cs" />
+    <Compile Include="Commands\HelpCommand.cs" />
+    <Compile Include="Exporters\FileSystemExporter.cs" />
+    <Compile Include="Infrastructure\ICommand.cs" />
+    <Compile Include="Infrastructure\ICommandLocator.cs" />
+    <Compile Include="Infrastructure\ICommandMetadata.cs" />
+    <Compile Include="Commands\ListEnvironmentsCommand.cs" />
+    <Compile Include="Commands\ListLatestDeploymentsCommand.cs" />
+    <Compile Include="Commands\Options.cs" />
+    <Compile Include="Diagnostics\Logger.cs" />
+    <Compile Include="Diagnostics\LoggingModule.cs" />
+    <Compile Include="Importers\FileSystemImporter.cs" />
+    <Compile Include="Program.cs" />
+    <Compile Include="Properties\AssemblyInfo.cs" />
+    <Compile Include="Util\AssemblyExtensions.cs" />
+    <Compile Include="Util\LazyExtensions.cs" />
+    <Compile Include="Util\ListExtensions.cs" />
+    <Compile Include="Util\NumericExtensions.cs" />
+    <Compile Include="Util\OctopusPhysicalFileSystem.cs" />
+    <Compile Include="Util\ReplaceStatus.cs" />
+    <Compile Include="Util\UriExtensions.cs" />
+  </ItemGroup>
+  <ItemGroup>
+    <None Include="init.ps1" />
+    <None Include="app.config" />
+    <None Include="Octopus.Cli.nuspec">
+      <CopyToOutputDirectory>PreserveNewest</CopyToOutputDirectory>
+    </None>
+    <None Include="packages.config" />
+  </ItemGroup>
+  <ItemGroup>
+    <Content Include="Properties\Icon.ico" />
+  </ItemGroup>
+  <ItemGroup>
+    <EmbeddedResource Include="logging.config">
+      <LogicalName>logging.config</LogicalName>
+    </EmbeddedResource>
+    <EmbeddedResource Include="logging-unix.config">
+      <LogicalName>logging-unix.config</LogicalName>
+    </EmbeddedResource>
+  </ItemGroup>
+  <Import Project="$(MSBuildToolsPath)\Microsoft.CSharp.targets" />
+  <Import Project="..\packages\GitVersionTask.3.3.0\build\dotnet\GitVersionTask.targets" Condition="Exists('..\packages\GitVersionTask.3.3.0\build\dotnet\GitVersionTask.targets')" />
+  <Target Name="EnsureNuGetPackageBuildImports" BeforeTargets="PrepareForBuild">
+    <PropertyGroup>
+      <ErrorText>This project references NuGet package(s) that are missing on this computer. Use NuGet Package Restore to download them.  For more information, see http://go.microsoft.com/fwlink/?LinkID=322105. The missing file is {0}.</ErrorText>
+    </PropertyGroup>
+    <Error Condition="!Exists('..\packages\GitVersionTask.3.3.0\build\dotnet\GitVersionTask.targets')" Text="$([System.String]::Format('$(ErrorText)', '..\packages\GitVersionTask.3.3.0\build\dotnet\GitVersionTask.targets'))" />
+  </Target>
+  <!-- To modify your build process, add your task inside one of the targets below and uncomment it.
+       Other similar extension points exist, see Microsoft.Common.targets.
+  <Target Name="BeforeBuild">
+  </Target>
+  <Target Name="AfterBuild">
+  </Target>
+  -->
 </Project>