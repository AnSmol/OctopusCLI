﻿<?xml version="1.0" encoding="utf-8"?>
<Project ToolsVersion="4.0" DefaultTargets="Build" xmlns="http://schemas.microsoft.com/developer/msbuild/2003">
  <PropertyGroup>
    <Configuration Condition=" '$(Configuration)' == '' ">Debug</Configuration>
    <Platform Condition=" '$(Platform)' == '' ">x86</Platform>
    <ProjectGuid>{D1BFD88F-FB8E-49EC-968F-F4D9A8A52519}</ProjectGuid>
    <OutputType>Exe</OutputType>
    <AppDesignerFolder>Properties</AppDesignerFolder>
    <RootNamespace>Octopus.Cli</RootNamespace>
    <AssemblyName>Octo</AssemblyName>
    <TargetFrameworkVersion>v4.5</TargetFrameworkVersion>
    <TargetFrameworkProfile>
    </TargetFrameworkProfile>
    <FileAlignment>512</FileAlignment>
    <SolutionDir Condition="$(SolutionDir) == '' Or $(SolutionDir) == '*Undefined*'">..\</SolutionDir>
    <RestorePackages>true</RestorePackages>
    <NuGetPackageImportStamp>
    </NuGetPackageImportStamp>
  </PropertyGroup>
  <PropertyGroup Condition=" '$(Configuration)|$(Platform)' == 'Debug|x86' ">
    <PlatformTarget>x86</PlatformTarget>
    <DebugSymbols>true</DebugSymbols>
    <DebugType>full</DebugType>
    <Optimize>false</Optimize>
    <OutputPath>bin\</OutputPath>
    <DefineConstants>DEBUG;TRACE</DefineConstants>
    <ErrorReport>prompt</ErrorReport>
    <WarningLevel>4</WarningLevel>
    <TreatWarningsAsErrors>true</TreatWarningsAsErrors>
    <Prefer32Bit>false</Prefer32Bit>
    <LangVersion>default</LangVersion>
  </PropertyGroup>
  <PropertyGroup Condition=" '$(Configuration)|$(Platform)' == 'Release|x86' ">
    <PlatformTarget>x86</PlatformTarget>
    <DebugType>none</DebugType>
    <Optimize>true</Optimize>
    <OutputPath>bin\</OutputPath>
    <DefineConstants>TRACE</DefineConstants>
    <ErrorReport>prompt</ErrorReport>
    <WarningLevel>4</WarningLevel>
    <TreatWarningsAsErrors>true</TreatWarningsAsErrors>
    <Prefer32Bit>false</Prefer32Bit>
  </PropertyGroup>
  <PropertyGroup>
    <ApplicationIcon>Properties\Icon.ico</ApplicationIcon>
    <RequireRestoreConsent Condition=" '$(OS)' != 'Windows_NT'">false</RequireRestoreConsent>
  </PropertyGroup>
  <ItemGroup>
    <Reference Include="Autofac, Version=3.5.0.0, Culture=neutral, PublicKeyToken=17863af14b0044da, processorArchitecture=MSIL">
      <HintPath>..\packages\Autofac.3.5.2\lib\net40\Autofac.dll</HintPath>
      <Private>True</Private>
    </Reference>
    <Reference Include="log4net, Version=1.2.12.0, Culture=neutral, PublicKeyToken=669e0ddf0bb1aa2a, processorArchitecture=MSIL">
      <HintPath>..\packages\log4net.2.0.2\lib\net40-full\log4net.dll</HintPath>
      <Private>True</Private>
    </Reference>
    <Reference Include="MarkdownSharp, Version=0.0.0.0, Culture=neutral, processorArchitecture=MSIL">
      <HintPath>..\packages\MarkdownSharp.1.13.0.0\lib\35\MarkdownSharp.dll</HintPath>
      <Private>True</Private>
    </Reference>
    <Reference Include="Microsoft.Web.XmlTransform, Version=2.1.0.0, Culture=neutral, PublicKeyToken=b03f5f7f11d50a3a, processorArchitecture=MSIL">
      <HintPath>..\packages\Microsoft.Web.Xdt.2.1.1\lib\net40\Microsoft.Web.XmlTransform.dll</HintPath>
      <Private>True</Private>
    </Reference>
    <Reference Include="Newtonsoft.Json, Version=7.0.0.0, Culture=neutral, PublicKeyToken=30ad4fe6b2a6aeed, processorArchitecture=MSIL">
      <HintPath>..\packages\Newtonsoft.Json.7.0.1\lib\net45\Newtonsoft.Json.dll</HintPath>
      <Private>True</Private>
    </Reference>
<<<<<<< HEAD
    <Reference Include="NuGet.Common, Version=3.4.3.0, Culture=neutral, PublicKeyToken=31bf3856ad364e35, processorArchitecture=MSIL">
      <HintPath>..\packages\NuGet.Common.3.4.3\lib\net45\NuGet.Common.dll</HintPath>
      <Private>True</Private>
    </Reference>
    <Reference Include="NuGet.Core, Version=2.11.1.812, Culture=neutral, PublicKeyToken=31bf3856ad364e35, processorArchitecture=MSIL">
      <HintPath>..\packages\NuGet.Core.2.11.1\lib\net40-Client\NuGet.Core.dll</HintPath>
      <Private>True</Private>
    </Reference>
    <Reference Include="NuGet.Frameworks, Version=3.4.3.0, Culture=neutral, PublicKeyToken=31bf3856ad364e35, processorArchitecture=MSIL">
      <HintPath>..\packages\NuGet.Frameworks.3.4.3\lib\net45\NuGet.Frameworks.dll</HintPath>
      <Private>True</Private>
    </Reference>
    <Reference Include="NuGet.Logging, Version=3.4.3.0, Culture=neutral, PublicKeyToken=31bf3856ad364e35, processorArchitecture=MSIL">
      <HintPath>..\packages\NuGet.Logging.3.4.3\lib\net45\NuGet.Logging.dll</HintPath>
      <Private>True</Private>
    </Reference>
    <Reference Include="NuGet.Packaging, Version=3.4.3.0, Culture=neutral, PublicKeyToken=31bf3856ad364e35, processorArchitecture=MSIL">
      <HintPath>..\packages\NuGet.Packaging.3.4.3\lib\net45\NuGet.Packaging.dll</HintPath>
      <Private>True</Private>
    </Reference>
    <Reference Include="NuGet.Packaging.Core, Version=3.4.3.0, Culture=neutral, PublicKeyToken=31bf3856ad364e35, processorArchitecture=MSIL">
      <HintPath>..\packages\NuGet.Packaging.Core.3.4.3\lib\net45\NuGet.Packaging.Core.dll</HintPath>
      <Private>True</Private>
    </Reference>
    <Reference Include="NuGet.Packaging.Core.Types, Version=3.4.3.0, Culture=neutral, PublicKeyToken=31bf3856ad364e35, processorArchitecture=MSIL">
      <HintPath>..\packages\NuGet.Packaging.Core.Types.3.4.3\lib\net45\NuGet.Packaging.Core.Types.dll</HintPath>
      <Private>True</Private>
    </Reference>
    <Reference Include="NuGet.Versioning, Version=3.4.3.0, Culture=neutral, PublicKeyToken=31bf3856ad364e35, processorArchitecture=MSIL">
      <HintPath>..\packages\NuGet.Versioning.3.4.3\lib\net45\NuGet.Versioning.dll</HintPath>
=======
    <Reference Include="NuGet.Core, Version=2.11.1.812, Culture=neutral, PublicKeyToken=31bf3856ad364e35, processorArchitecture=MSIL">
      <HintPath>..\packages\NuGet.Core.2.11.1\lib\net40-Client\NuGet.Core.dll</HintPath>
>>>>>>> 0a718893
      <Private>True</Private>
    </Reference>
    <Reference Include="NuGet.Versioning, Version=3.4.3.0, Culture=neutral, PublicKeyToken=31bf3856ad364e35, processorArchitecture=MSIL">
      <HintPath>..\packages\NuGet.Versioning.3.4.3\lib\net45\NuGet.Versioning.dll</HintPath>
      <Private>True</Private>
    </Reference>
    <Reference Include="Octopus.Client">
      <HintPath>..\packages\Octopus.Client.3.4.0-unstable2121\lib\net40\Octopus.Client.dll</HintPath>
    </Reference>
    <Reference Include="Octostache, Version=1.0.2.29, Culture=neutral, processorArchitecture=MSIL">
      <HintPath>..\packages\Octostache.1.0.2.29\lib\net40\Octostache.dll</HintPath>
      <Private>True</Private>
    </Reference>
    <Reference Include="Sprache, Version=2.0.0.50, Culture=neutral, processorArchitecture=MSIL">
      <HintPath>..\packages\Sprache.2.0.0.50\lib\portable-net4+netcore45+win8+wp8+sl5+MonoAndroid+Xamarin.iOS10+MonoTouch\Sprache.dll</HintPath>
      <Private>True</Private>
    </Reference>
    <Reference Include="System" />
    <Reference Include="System.ComponentModel.Composition" />
    <Reference Include="System.ComponentModel.DataAnnotations" />
    <Reference Include="System.Configuration" />
    <Reference Include="System.Core" />
    <Reference Include="System.IO.Compression" />
    <Reference Include="System.Net" />
    <Reference Include="System.Runtime.Serialization" />
    <Reference Include="System.Web" />
    <Reference Include="System.Xml.Linq" />
    <Reference Include="System.Data.DataSetExtensions" />
    <Reference Include="Microsoft.CSharp" />
    <Reference Include="System.Data" />
    <Reference Include="System.Xml" />
  </ItemGroup>
  <ItemGroup>
    <Compile Include="..\Solution Items\SolutionInfo.cs">
      <Link>Properties\SolutionInfo.cs</Link>
    </Compile>
    <Compile Include="..\Solution Items\VersionInfo.cs">
      <Link>Properties\VersionInfo.cs</Link>
    </Compile>
    <Compile Include="Commands\ChannelVersionRuleTester.cs" />
    <Compile Include="Commands\CleanEnvironmentCommand.cs" />
    <Compile Include="Commands\CreateChannelCommand.cs" />
    <Compile Include="Commands\CreateEnvironmentCommand.cs" />
    <Compile Include="Commands\IPackageBuilder.cs" />
    <Compile Include="Commands\IReleasePlanBuilder.cs" />
    <Compile Include="Commands\ListTenantsCommand.cs" />
    <Compile Include="Commands\NuGetPackageBuilder.cs" />
    <Compile Include="Commands\CreateAutoDeployOverrideCommand.cs" />
    <Compile Include="Commands\NuGet\PackageBuilder.cs" />
    <Compile Include="Commands\PushCommand.cs" />
    <Compile Include="Commands\CreateProjectCommand.cs" />
    <Compile Include="Commands\DeploymentCommandBase.cs" />
    <Compile Include="Commands\DumpDeploymentsCommand.cs" />
    <Compile Include="Commands\IChannelVersionRuleTester.cs" />
    <Compile Include="Commands\ListMachinesCommand.cs" />
    <Compile Include="Commands\ListReleasesCommand.cs" />
    <Compile Include="Commands\OptionGroup.cs" />
    <Compile Include="Commands\ReleasePlanBuilder.cs" />
    <Compile Include="Commands\DeleteAutoDeployOverrideCommand.cs" />
    <Compile Include="Commands\ZipPackageBuilder.cs" />
    <Compile Include="Importers\BaseValidatedImportSettings.cs" />
    <Compile Include="Importers\CheckedReferences.cs" />
    <Compile Include="Infrastructure\CouldNotFindException.cs" />
    <Compile Include="Model\ChannelVersionRuleTestResult.cs" />
    <Compile Include="Repositories\ActionTemplateRepository.cs" />
    <Compile Include="Repositories\IActionTemplateRepository.cs" />
    <Compile Include="Repositories\IOctopusRepositoryFactory.cs" />
    <Compile Include="Repositories\OctopusRepositoryCommonQueries.cs" />
    <Compile Include="Repositories\OctopusRepositoryFactory.cs" />
    <Compile Include="Util\DeletionOptions.cs" />
    <Compile Include="Util\FeatureDetectionExtensions.cs" />
    <Compile Include="Util\FeedCustomExpressionHelper.cs" />
    <Compile Include="Util\Humanize.cs" />
    <Compile Include="Util\IOctopusFileSystem.cs" />
    <Compile Include="Util\LineSplitter.cs" />
    <Compile Include="Commands\PackCommand.cs" />
    <Compile Include="Commands\ExportCommand.cs" />
    <Compile Include="Commands\ImportCommand.cs" />
    <Compile Include="Commands\ProjectExport.cs" />
    <Compile Include="Commands\PromoteReleaseCommand.cs" />
    <Compile Include="Commands\TaskOutputProgressPrinter.cs" />
    <Compile Include="Exporters\BaseExporter.cs" />
    <Compile Include="Exporters\ExporterAttribute.cs" />
    <Compile Include="Exporters\ExporterLocator.cs" />
    <Compile Include="Exporters\ExportMetadata.cs" />
    <Compile Include="Exporters\IExporter.cs" />
    <Compile Include="Exporters\IExporterLocator.cs" />
    <Compile Include="Exporters\IExporterMetadata.cs" />
    <Compile Include="Exporters\ProjectExporter.cs" />
    <Compile Include="Exporters\ReleaseExporter.cs" />
    <Compile Include="Extensions\AttributeExtensions.cs" />
    <Compile Include="Extensions\DynamicExtensions.cs" />
    <Compile Include="Importers\BaseImporter.cs" />
    <Compile Include="Importers\IImporter.cs" />
    <Compile Include="Importers\IImporterLocator.cs" />
    <Compile Include="Importers\IImporterMetadata.cs" />
    <Compile Include="Importers\ImporterAttribute.cs" />
    <Compile Include="Importers\ImporterLocator.cs" />
    <Compile Include="Importers\ProjectImporter.cs" />
    <Compile Include="Importers\ReleaseImporter.cs" />
    <Compile Include="Infrastructure\CommandAttribute.cs" />
    <Compile Include="Commands\CreateReleaseCommand.cs" />
    <Compile Include="Commands\DeleteReleasesCommand.cs" />
    <Compile Include="Commands\DeployReleaseCommand.cs" />
    <Compile Include="Commands\IDeploymentWatcher.cs" />
    <Compile Include="Commands\IPackageVersionResolver.cs" />
    <Compile Include="Commands\ListProjectsCommand.cs" />
    <Compile Include="Commands\PackageVersionResolver.cs" />
    <Compile Include="Commands\ReleasePlan.cs" />
    <Compile Include="Commands\ReleasePlanItem.cs" />
    <Compile Include="Diagnostics\LogExtensions.cs" />
    <Compile Include="Extensions\TimeSpanExtensions.cs" />
    <Compile Include="Infrastructure\CommandException.cs" />
    <Compile Include="Commands\ApiCommand.cs" />
    <Compile Include="Infrastructure\AutofacExtensions.cs" />
    <Compile Include="Infrastructure\CommandLocator.cs" />
    <Compile Include="Commands\HelpCommand.cs" />
    <Compile Include="Exporters\FileSystemExporter.cs" />
    <Compile Include="Infrastructure\ICommand.cs" />
    <Compile Include="Infrastructure\ICommandLocator.cs" />
    <Compile Include="Infrastructure\ICommandMetadata.cs" />
    <Compile Include="Commands\ListEnvironmentsCommand.cs" />
    <Compile Include="Commands\ListLatestDeploymentsCommand.cs" />
    <Compile Include="Commands\Options.cs" />
    <Compile Include="Diagnostics\Logger.cs" />
    <Compile Include="Diagnostics\LoggingModule.cs" />
    <Compile Include="Importers\FileSystemImporter.cs" />
    <Compile Include="Program.cs" />
    <Compile Include="Properties\AssemblyInfo.cs" />
    <Compile Include="Util\AssemblyExtensions.cs" />
    <Compile Include="Util\LazyExtensions.cs" />
    <Compile Include="Util\ListExtensions.cs" />
    <Compile Include="Util\NumericExtensions.cs" />
    <Compile Include="Util\OctopusPhysicalFileSystem.cs" />
    <Compile Include="Util\ReplaceStatus.cs" />
    <Compile Include="Util\ResourceCollectionExtensions.cs" />
    <Compile Include="Util\StringExtensions.cs" />
    <Compile Include="Util\UriExtensions.cs" />
  </ItemGroup>
  <ItemGroup>
    <None Include="init.ps1" />
    <None Include="app.config" />
    <None Include="Octopus.Cli.nuspec">
      <CopyToOutputDirectory>PreserveNewest</CopyToOutputDirectory>
    </None>
    <None Include="packages.config">
      <SubType>Designer</SubType>
    </None>
  </ItemGroup>
  <ItemGroup>
    <Content Include="Properties\Icon.ico" />
  </ItemGroup>
  <ItemGroup>
    <EmbeddedResource Include="logging.config">
      <LogicalName>logging.config</LogicalName>
    </EmbeddedResource>
    <EmbeddedResource Include="logging-unix.config">
      <LogicalName>logging-unix.config</LogicalName>
    </EmbeddedResource>
  </ItemGroup>
  <Import Project="$(MSBuildToolsPath)\Microsoft.CSharp.targets" />
  <Import Project="..\packages\GitVersionTask.3.3.0\build\dotnet\GitVersionTask.targets" Condition="Exists('..\packages\GitVersionTask.3.3.0\build\dotnet\GitVersionTask.targets')" />
  <Target Name="EnsureNuGetPackageBuildImports" BeforeTargets="PrepareForBuild">
    <PropertyGroup>
      <ErrorText>This project references NuGet package(s) that are missing on this computer. Use NuGet Package Restore to download them.  For more information, see http://go.microsoft.com/fwlink/?LinkID=322105. The missing file is {0}.</ErrorText>
    </PropertyGroup>
    <Error Condition="!Exists('..\packages\GitVersionTask.3.3.0\build\dotnet\GitVersionTask.targets')" Text="$([System.String]::Format('$(ErrorText)', '..\packages\GitVersionTask.3.3.0\build\dotnet\GitVersionTask.targets'))" />
  </Target>
  <!-- To modify your build process, add your task inside one of the targets below and uncomment it.
       Other similar extension points exist, see Microsoft.Common.targets.
  <Target Name="BeforeBuild">
  </Target>
  <Target Name="AfterBuild">
  </Target>
  -->
</Project><|MERGE_RESOLUTION|>--- conflicted
+++ resolved
@@ -66,41 +66,32 @@
       <HintPath>..\packages\Newtonsoft.Json.7.0.1\lib\net45\Newtonsoft.Json.dll</HintPath>
       <Private>True</Private>
     </Reference>
-<<<<<<< HEAD
     <Reference Include="NuGet.Common, Version=3.4.3.0, Culture=neutral, PublicKeyToken=31bf3856ad364e35, processorArchitecture=MSIL">
       <HintPath>..\packages\NuGet.Common.3.4.3\lib\net45\NuGet.Common.dll</HintPath>
       <Private>True</Private>
     </Reference>
+    <Reference Include="NuGet.Frameworks, Version=3.4.3.0, Culture=neutral, PublicKeyToken=31bf3856ad364e35, processorArchitecture=MSIL">
+      <HintPath>..\packages\NuGet.Frameworks.3.4.3\lib\net45\NuGet.Frameworks.dll</HintPath>
+      <Private>True</Private>
+    </Reference>
+    <Reference Include="NuGet.Logging, Version=3.4.3.0, Culture=neutral, PublicKeyToken=31bf3856ad364e35, processorArchitecture=MSIL">
+      <HintPath>..\packages\NuGet.Logging.3.4.3\lib\net45\NuGet.Logging.dll</HintPath>
+      <Private>True</Private>
+    </Reference>
+    <Reference Include="NuGet.Packaging, Version=3.4.3.0, Culture=neutral, PublicKeyToken=31bf3856ad364e35, processorArchitecture=MSIL">
+      <HintPath>..\packages\NuGet.Packaging.3.4.3\lib\net45\NuGet.Packaging.dll</HintPath>
+      <Private>True</Private>
+    </Reference>
+    <Reference Include="NuGet.Packaging.Core, Version=3.4.3.0, Culture=neutral, PublicKeyToken=31bf3856ad364e35, processorArchitecture=MSIL">
+      <HintPath>..\packages\NuGet.Packaging.Core.3.4.3\lib\net45\NuGet.Packaging.Core.dll</HintPath>
+      <Private>True</Private>
+    </Reference>
+    <Reference Include="NuGet.Packaging.Core.Types, Version=3.4.3.0, Culture=neutral, PublicKeyToken=31bf3856ad364e35, processorArchitecture=MSIL">
+      <HintPath>..\packages\NuGet.Packaging.Core.Types.3.4.3\lib\net45\NuGet.Packaging.Core.Types.dll</HintPath>
+      <Private>True</Private>
+    </Reference>
     <Reference Include="NuGet.Core, Version=2.11.1.812, Culture=neutral, PublicKeyToken=31bf3856ad364e35, processorArchitecture=MSIL">
       <HintPath>..\packages\NuGet.Core.2.11.1\lib\net40-Client\NuGet.Core.dll</HintPath>
-      <Private>True</Private>
-    </Reference>
-    <Reference Include="NuGet.Frameworks, Version=3.4.3.0, Culture=neutral, PublicKeyToken=31bf3856ad364e35, processorArchitecture=MSIL">
-      <HintPath>..\packages\NuGet.Frameworks.3.4.3\lib\net45\NuGet.Frameworks.dll</HintPath>
-      <Private>True</Private>
-    </Reference>
-    <Reference Include="NuGet.Logging, Version=3.4.3.0, Culture=neutral, PublicKeyToken=31bf3856ad364e35, processorArchitecture=MSIL">
-      <HintPath>..\packages\NuGet.Logging.3.4.3\lib\net45\NuGet.Logging.dll</HintPath>
-      <Private>True</Private>
-    </Reference>
-    <Reference Include="NuGet.Packaging, Version=3.4.3.0, Culture=neutral, PublicKeyToken=31bf3856ad364e35, processorArchitecture=MSIL">
-      <HintPath>..\packages\NuGet.Packaging.3.4.3\lib\net45\NuGet.Packaging.dll</HintPath>
-      <Private>True</Private>
-    </Reference>
-    <Reference Include="NuGet.Packaging.Core, Version=3.4.3.0, Culture=neutral, PublicKeyToken=31bf3856ad364e35, processorArchitecture=MSIL">
-      <HintPath>..\packages\NuGet.Packaging.Core.3.4.3\lib\net45\NuGet.Packaging.Core.dll</HintPath>
-      <Private>True</Private>
-    </Reference>
-    <Reference Include="NuGet.Packaging.Core.Types, Version=3.4.3.0, Culture=neutral, PublicKeyToken=31bf3856ad364e35, processorArchitecture=MSIL">
-      <HintPath>..\packages\NuGet.Packaging.Core.Types.3.4.3\lib\net45\NuGet.Packaging.Core.Types.dll</HintPath>
-      <Private>True</Private>
-    </Reference>
-    <Reference Include="NuGet.Versioning, Version=3.4.3.0, Culture=neutral, PublicKeyToken=31bf3856ad364e35, processorArchitecture=MSIL">
-      <HintPath>..\packages\NuGet.Versioning.3.4.3\lib\net45\NuGet.Versioning.dll</HintPath>
-=======
-    <Reference Include="NuGet.Core, Version=2.11.1.812, Culture=neutral, PublicKeyToken=31bf3856ad364e35, processorArchitecture=MSIL">
-      <HintPath>..\packages\NuGet.Core.2.11.1\lib\net40-Client\NuGet.Core.dll</HintPath>
->>>>>>> 0a718893
       <Private>True</Private>
     </Reference>
     <Reference Include="NuGet.Versioning, Version=3.4.3.0, Culture=neutral, PublicKeyToken=31bf3856ad364e35, processorArchitecture=MSIL">
