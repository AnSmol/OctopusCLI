--- conflicted
+++ resolved
@@ -39,11 +39,7 @@
 
         public async Task Request()
         {
-<<<<<<< HEAD
-            if (!await Repository.SupportsChannels().ConfigureAwait(false)) throw new CommandException("Your Octopus server does not support channels, which was introduced in Octopus 3.2. Please upgrade your Octopus server to start using channels.");
-=======
-            if (!Repository.SupportsChannels()) throw new CommandException("Your Octopus Server does not support channels, which was introduced in Octopus 3.2. Please upgrade your Octopus Server to start using channels.");
->>>>>>> 14d2b87d
+            if (!await Repository.SupportsChannels().ConfigureAwait(false)) throw new CommandException("Your Octopus Server does not support channels, which was introduced in Octopus 3.2. Please upgrade your Octopus Server to start using channels.");
             if (string.IsNullOrWhiteSpace(projectName)) throw new CommandException("Please specify a project using the parameter: --project=ProjectXYZ");
             if (string.IsNullOrWhiteSpace(channelName)) throw new CommandException("Please specify a channel name using the parameter: --channel=ChannelXYZ");
 
