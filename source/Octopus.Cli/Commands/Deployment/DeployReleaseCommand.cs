﻿using System;
using System.Linq;
using System.Threading.Tasks;
using Octopus.Cli.Infrastructure;
using Octopus.Cli.Repositories;
using Octopus.Cli.Util;
using Octopus.Client;
using Octopus.Client.Model;
using Serilog;

namespace Octopus.Cli.Commands.Deployment
{
    [Command("deploy-release", Description = "Deploys a release.")]
    public class DeployReleaseCommand : DeploymentCommandBase, ISupportFormattedOutput
    {
        ProjectResource project;
        ChannelResource channel;
        ReleaseResource releaseToPromote;

        public DeployReleaseCommand(IOctopusAsyncRepositoryFactory repositoryFactory, IOctopusFileSystem fileSystem, IOctopusClientFactory clientFactory, ICommandOutputProvider commandOutputProvider)
            : base(repositoryFactory, fileSystem, clientFactory, commandOutputProvider)
        {
            var options = Options.For("Deployment");
            options.Add("project=", "Name of the project", v => ProjectName = v);
            options.Add("deployto=", "Environment to deploy to, e.g., Production; specify this argument multiple times to deploy to multiple environments", v => DeployToEnvironmentNames.Add(v));
            options.Add("releaseNumber=|version=", "Version number of the release to deploy. Or specify --version=latest for the latest release.", v => VersionNumber = v);
            options.Add("channel=", "[Optional] Channel to use when getting the release to deploy", v => ChannelName = v);
            options.Add("updateVariables", "Overwrite the variable snapshot for the release by re-importing the variables from the project", v => UpdateVariableSnapshot = true);
        }

        public string VersionNumber { get; set; }
        public string ChannelName { get; set; }
        public bool UpdateVariableSnapshot { get; set; }


        protected override async Task ValidateParameters()
        {
            if (DeployToEnvironmentNames.Count == 0) throw new CommandException("Please specify an environment using the parameter: --deployto=XYZ");
            if (string.IsNullOrWhiteSpace(VersionNumber)) throw new CommandException("Please specify a release version using the parameter: --version=1.0.0.0 or --version=latest for the latest release");
<<<<<<< HEAD
            if (!string.IsNullOrWhiteSpace(ChannelName) && !await Repository.SupportsChannels().ConfigureAwait(false)) throw new CommandException("Your Octopus server does not support channels, which was introduced in Octopus 3.2. Please upgrade your Octopus server, or remove the --channel argument.");
=======
            if (!string.IsNullOrWhiteSpace(ChannelName) && !Repository.SupportsChannels()) throw new CommandException("Your Octopus Server does not support channels, which was introduced in Octopus 3.2. Please upgrade your Octopus Server, or remove the --channel argument.");
>>>>>>> 14d2b87d

            await base.ValidateParameters().ConfigureAwait(false);
        }

        public async Task Request()
        {
            project = await RepositoryCommonQueries.GetProjectByName(ProjectName).ConfigureAwait(false);
            channel = await GetChannel(project).ConfigureAwait(false);
            releaseToPromote = await RepositoryCommonQueries.GetReleaseByVersion(VersionNumber, project, channel).ConfigureAwait(false);

            if (UpdateVariableSnapshot)
            {
                commandOutputProvider.Debug("Updating the release variable snapshot with variables from the project");
                await Repository.Releases.SnapshotVariables(releaseToPromote).ConfigureAwait(false);
            }

            await DeployRelease(project, releaseToPromote).ConfigureAwait(false);
        }

        private async Task<ChannelResource> GetChannel(ProjectResource project)
        {
            var channel = default(ChannelResource);
            if (!string.IsNullOrWhiteSpace(ChannelName))
            {
                commandOutputProvider.Debug("Finding channel: {Channel:l}", ChannelName);
                var channels = await Repository.Projects.GetChannels(project).ConfigureAwait(false);
                channel = await channels
                    .FindOne(Repository, c => string.Equals(c.Name, ChannelName, StringComparison.OrdinalIgnoreCase)).ConfigureAwait(false);

                if (channel == null)
                    throw new CouldNotFindException("a channel named", ChannelName);
            }
            return channel;
        }

        public void PrintDefaultOutput()
        {
            
        }

        public void PrintJsonOutput()
        {
            commandOutputProvider.Json(new
            {
                ProjectName = project.Name,
                releaseToPromote.Version,
                Deployments = deployments.Select(d => new
                {
                    DeploymentId = d.Id,
                    d.ReleaseId,
                    Environment = new
                    {
                        d.EnvironmentId,
                        EnvironmentName = promotionTargets.FirstOrDefault(x => x.Id == d.EnvironmentId)?.Name
                    },
                    d.SkipActions,
                    d.SpecificMachineIds,
                    d.ExcludedMachineIds,
                    d.Created,
                    d.Name,
                    d.QueueTime,
                    Tenant = string.IsNullOrEmpty(d.TenantId)
                        ? null
                        : new { d.TenantId, TenantName = deploymentTenants.FirstOrDefault(x => x.Id == d.TenantId)?.Name },
                    d.UseGuidedFailure
                })
            });
        }
    }
}<|MERGE_RESOLUTION|>--- conflicted
+++ resolved
@@ -37,11 +37,7 @@
         {
             if (DeployToEnvironmentNames.Count == 0) throw new CommandException("Please specify an environment using the parameter: --deployto=XYZ");
             if (string.IsNullOrWhiteSpace(VersionNumber)) throw new CommandException("Please specify a release version using the parameter: --version=1.0.0.0 or --version=latest for the latest release");
-<<<<<<< HEAD
-            if (!string.IsNullOrWhiteSpace(ChannelName) && !await Repository.SupportsChannels().ConfigureAwait(false)) throw new CommandException("Your Octopus server does not support channels, which was introduced in Octopus 3.2. Please upgrade your Octopus server, or remove the --channel argument.");
-=======
-            if (!string.IsNullOrWhiteSpace(ChannelName) && !Repository.SupportsChannels()) throw new CommandException("Your Octopus Server does not support channels, which was introduced in Octopus 3.2. Please upgrade your Octopus Server, or remove the --channel argument.");
->>>>>>> 14d2b87d
+            if (!string.IsNullOrWhiteSpace(ChannelName) && !await Repository.SupportsChannels().ConfigureAwait(false)) throw new CommandException("Your Octopus Server does not support channels, which was introduced in Octopus 3.2. Please upgrade your Octopus Server, or remove the --channel argument.");
 
             await base.ValidateParameters().ConfigureAwait(false);
         }
