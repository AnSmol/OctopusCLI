--- conflicted
+++ resolved
@@ -26,19 +26,13 @@
         private static readonly TypeInfo[] RepositoryInterfaceTypes = ExportedTypes
             .Where(t => t.IsInterface && t.Name.EndsWith("Repository"))
             .Where(t => t.AsType() != typeof(IOctopusAsyncRepository) && t.AsType() != typeof(IResourceRepository))
-<<<<<<< HEAD
             .Where(t => t.AsType() != typeof(IOctopusSpaceAsyncRepository))
             .Where(t => t.AsType() != typeof(IOctopusSystemAsyncRepository))
             .Where(t => t.AsType() != typeof(IOctopusCommonAsyncRepository))
-#if SYNC_CLIENT
             .Where(t => t.AsType() != typeof(IOctopusRepository) && t.AsType() != typeof(Sync.IResourceRepository))
             .Where(t => t.AsType() != typeof(IOctopusSpaceRepository))
             .Where(t => t.AsType() != typeof(IOctopusSystemRepository))
             .Where(t => t.AsType() != typeof(IOctopusCommonRepository))
-#endif
-=======
-            .Where(t => t.AsType() != typeof(IOctopusRepository) && t.AsType() != typeof(Sync.IResourceRepository))
->>>>>>> dc1c9308
             .ToArray();
 
         static readonly TypeInfo[] AsyncRepositoryInterfaceTypes = RepositoryInterfaceTypes.Where(i => i.Namespace.EndsWith(".Async")).ToArray();
