using System;
using System.Linq;
using System.Threading.Tasks;
using FluentAssertions;
using Nancy;
using NSubstitute;
using NUnit.Framework;
using Octopus.Client.AutomationEnvironments;
using Octopus.Client.Model;
using Octopus.Client.Extensions;

namespace Octopus.Client.Tests.Integration.OctopusClient
{
    public class UserAgentTests : HttpIntegrationTestBase
    {
        public UserAgentTests()
            : base(UrlPathPrefixBehaviour.UseClassNameAsUrlPathPrefix)
        {
            Get(TestRootPath, p =>
            {
                var userAgentHeaderValue = Request.Headers["User-Agent"]?.FirstOrDefault();

                return Response.AsJson(new TestDto {UserAgentValue = userAgentHeaderValue})
                    .WithStatusCode(HttpStatusCode.OK);
            });
        }

        protected override void SetupEnvironmentVariables()
        {
            OctopusCustomHeaders.environmentHelper = new TestEnvironmentHelper();
            AutomationEnvironmentProvider.environmentVariableReader = new ServerEnvironmentVariablesForTest();
        }

        private class TestEnvironmentHelper : IEnvironmentHelper
        {
            public string[] SafelyGetEnvironmentInformation()
            {
                return new[] {"TestOS", "x64"};
            }
        }

        private class ServerEnvironmentVariablesForTest : IEnvironmentVariableReader
        {
            public string GetVariableValue(string name)
            {
                return null;
            }
        }

        protected override void CleanupEnvironmentVariables()
        {
            OctopusCustomHeaders.environmentHelper = new EnvironmentHelper();
            AutomationEnvironmentProvider.environmentVariableReader = new EnvironmentVariableReader();
        }


        [Test]
        public async Task AsyncClient_ShouldProvideUserAgent_WithNameAndVersion()
        {
<<<<<<< HEAD
            var response = await AsyncClient.Get<TestDto>(TestRootPath).ConfigureAwait(false);
            response.UserAgentValue.Should().Be($"{ApiConstants.OctopusUserAgentProductName}/{GetType().GetSemanticVersion().ToNormalizedString()}", "We should set the standard User-Agent header");
=======
            var response = await AsyncClient.Get<TestDto>(TestRootPath);
            response.UserAgentValue.Should().Be($"{ApiConstants.OctopusUserAgentProductName}/{GetType().GetSemanticVersion().ToNormalizedString()} (TestOS; x64) NoneOrUnknown", "We should set the standard User-Agent header");
>>>>>>> 504c3ff1
        }

#if SYNC_CLIENT
        [Test]
        public void SyncClient_ShouldProvideUserAgent_WithNameAndVersion()
        {
            var client = new Client.OctopusClient(new OctopusServerEndpoint(HostBaseUri + TestRootPath));
            var response = client.Get<TestDto>(TestRootPath);
            response.UserAgentValue.Should().Be($"{ApiConstants.OctopusUserAgentProductName}/{GetType().GetSemanticVersion().ToNormalizedString()} (TestOS; x64) NoneOrUnknown", "We should set the standard User-Agent header");
        }
#endif

        public class TestDto
        {
            public string UserAgentValue { get; set; }
        }
    }
}<|MERGE_RESOLUTION|>--- conflicted
+++ resolved
@@ -57,13 +57,8 @@
         [Test]
         public async Task AsyncClient_ShouldProvideUserAgent_WithNameAndVersion()
         {
-<<<<<<< HEAD
-            var response = await AsyncClient.Get<TestDto>(TestRootPath).ConfigureAwait(false);
-            response.UserAgentValue.Should().Be($"{ApiConstants.OctopusUserAgentProductName}/{GetType().GetSemanticVersion().ToNormalizedString()}", "We should set the standard User-Agent header");
-=======
             var response = await AsyncClient.Get<TestDto>(TestRootPath);
             response.UserAgentValue.Should().Be($"{ApiConstants.OctopusUserAgentProductName}/{GetType().GetSemanticVersion().ToNormalizedString()} (TestOS; x64) NoneOrUnknown", "We should set the standard User-Agent header");
->>>>>>> 504c3ff1
         }
 
 #if SYNC_CLIENT
