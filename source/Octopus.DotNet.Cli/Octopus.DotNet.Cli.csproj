--- conflicted
+++ resolved
@@ -20,11 +20,8 @@
 
     <PackageType>DotnetCliTool</PackageType>
     <TreatWarningsAsErrors>true</TreatWarningsAsErrors>
-<<<<<<< HEAD
     <Version>6.13.8</Version>
-=======
     <Version>6.13.9</Version>
->>>>>>> 6c126070
   </PropertyGroup>
 
   <ItemGroup>
