﻿<Project Sdk="Microsoft.NET.Sdk">

  <PropertyGroup>
    <TargetFrameworks>netcoreapp2.0;net452</TargetFrameworks>
    <AssemblyName>Octo.Tests</AssemblyName>
    <GenerateRuntimeConfigurationFiles>true</GenerateRuntimeConfigurationFiles>
    <GenerateAssemblyTitleAttribute>false</GenerateAssemblyTitleAttribute>
  </PropertyGroup>


  <PropertyGroup Condition=" '$(TargetFramework)' == 'netcoreapp2.0' ">
    <DefineConstants>$(DefineConstants);HAS_APP_CONTEXT</DefineConstants>
  </PropertyGroup>

  <PropertyGroup Condition=" '$(TargetFramework)' == 'net452' ">
    <RuntimeIdentifier>win7-x86</RuntimeIdentifier> <!-- So that libuv is copied correctly -->
    <BaseNuGetRuntimeIdentifier>win7-x86</BaseNuGetRuntimeIdentifier> <!-- So that libuv is copied correctly -->
  </PropertyGroup>


  <ItemGroup>
    <ProjectReference Include="..\Octopus.Client\Octopus.Client.csproj" />
    <ProjectReference Include="..\Octo\Octo.csproj" />
  </ItemGroup>

  <ItemGroup>
    <PackageReference Include="Nancy" Version="2.0.0-clinteastwood" />
    <PackageReference Include="Serilog.Sinks.TextWriter" Version="2.0.0" />
    <PackageReference Include="NSubstitute" Version="2.0.3" />
<<<<<<< HEAD
    <PackageReference Include="FluentAssertions" Version="4.15.0" />
    <PackageReference Include="Nancy" Version="2.0.0-barneyrubble" />
    <PackageReference Include="Microsoft.AspNetCore.Server.Kestrel" Version="1.0.3" />
    <PackageReference Include="Microsoft.AspNetCore.Server.Kestrel.Https" Version="1.0.3" />
    <PackageReference Include="Libuv" Version="1.9.2" />
    <PackageReference Include="Microsoft.AspNetCore.Owin" Version="1.0.2" />
    <PackageReference Include="Microsoft.NET.Test.Sdk" Version="15.0.0" />
    <PackageReference Include="NUnit" Version="3.6.1" />
    <PackageReference Include="NUnit3TestAdapter" Version="3.8.0" />
=======
    <PackageReference Include="FluentAssertions" Version="4.19.4" />
    <PackageReference Include="Microsoft.NET.Test.Sdk" Version="15.3.0" />
    <PackageReference Include="NUnit" Version="3.8.1" />
    <PackageReference Include="NUnit3TestAdapter" Version="3.8.0" />
    <PackageReference Include="TeamCity.VSTest.TestAdapter" Version="1.0.3" />
  </ItemGroup>

  <ItemGroup Condition=" '$(TargetFramework)' == 'net452' ">
    <PackageReference Include="Libuv" Version="1.10.0" />
    <PackageReference Include="Microsoft.AspNetCore.Owin" Version="1.1.2" />
    <PackageReference Include="Microsoft.AspNetCore.Server.Kestrel" Version="1.1.2" />
    <PackageReference Include="Microsoft.AspNetCore.Server.Kestrel.Https" Version="1.1.2" />
>>>>>>> 92d7240e
  </ItemGroup>


  <ItemGroup Condition=" '$(TargetFramework)' == 'netcoreapp2.0' ">
    <PackageReference Include="Microsoft.AspNetCore.Owin" Version="2.0.0" />
    <PackageReference Include="Microsoft.AspNetCore.Server.Kestrel" Version="2.0.0" />
    <PackageReference Include="Microsoft.AspNetCore.Server.Kestrel.Https" Version="2.0.0" />
    <PackageReference Include="Microsoft.Extensions.Configuration.EnvironmentVariables" Version="2.0.0" />
  </ItemGroup>

  <ItemGroup>
    <None Update="Commands\Resources\**">
      <CopyToOutputDirectory>PreserveNewest</CopyToOutputDirectory>
    </None>
  </ItemGroup>


  <ItemGroup>
    <Service Include="{82a7f48d-3b50-4b1e-b82e-3ada8210c358}" />
  </ItemGroup>


</Project><|MERGE_RESOLUTION|>--- conflicted
+++ resolved
@@ -27,7 +27,6 @@
     <PackageReference Include="Nancy" Version="2.0.0-clinteastwood" />
     <PackageReference Include="Serilog.Sinks.TextWriter" Version="2.0.0" />
     <PackageReference Include="NSubstitute" Version="2.0.3" />
-<<<<<<< HEAD
     <PackageReference Include="FluentAssertions" Version="4.15.0" />
     <PackageReference Include="Nancy" Version="2.0.0-barneyrubble" />
     <PackageReference Include="Microsoft.AspNetCore.Server.Kestrel" Version="1.0.3" />
@@ -37,7 +36,6 @@
     <PackageReference Include="Microsoft.NET.Test.Sdk" Version="15.0.0" />
     <PackageReference Include="NUnit" Version="3.6.1" />
     <PackageReference Include="NUnit3TestAdapter" Version="3.8.0" />
-=======
     <PackageReference Include="FluentAssertions" Version="4.19.4" />
     <PackageReference Include="Microsoft.NET.Test.Sdk" Version="15.3.0" />
     <PackageReference Include="NUnit" Version="3.8.1" />
@@ -50,7 +48,6 @@
     <PackageReference Include="Microsoft.AspNetCore.Owin" Version="1.1.2" />
     <PackageReference Include="Microsoft.AspNetCore.Server.Kestrel" Version="1.1.2" />
     <PackageReference Include="Microsoft.AspNetCore.Server.Kestrel.Https" Version="1.1.2" />
->>>>>>> 92d7240e
   </ItemGroup>
 
 
