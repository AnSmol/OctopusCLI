<<<<<<< HEAD
[![Build status](https://ci.appveyor.com/api/projects/status/kbtxml9x2kcdgkju?svg=true)](https://ci.appveyor.com/project/OctopusDeploy/octo-exe)

[Octopus Deploy][1] is an automated deployment server for professional .NET developers. 
=======
This repository contains the command line tool (`Octo.exe`) and .NET Client Library (`Octopus.Client`) for [Octopus Deploy][1], an automated deployment server for professional .NET developers. You can use them to create and deploy releases, create and push packages, and manage environments.
>>>>>>> fbcee53b

`Octo.exe` can be [downloaded from the Octopus downloads page][2], while `Octopus.Client` is [available on nuget.org][3]

## Documentation
- [Octo.exe][4]
- [Octopus.Client][5]

## Issues
Please see [Contributing](CONTRIBUTING.md)

## Compatibility
For:
- Octopus Server 3.0-3.2 use Octopus Client 3.0-3.2 (newer is better)
- Octopus Server 3.3 use Octopus Client 3.3 or newer [release notes](https://octopus.com/downloads/3.3.0)
- Octopus Server 3.4 use Octopus Client 3.4 or newer [release notes](https://octopus.com/downloads/3.4.0)

## Versioning
As of `3.5.0` we started using semantic versioning][6] for the client library, breaking away from the practice of syncing the version to Octopus Server.

The [semantic versioning][6] applies to the command line interface of `Octo.exe` and the public api exposed by `Octopus.Client`. The `minor` version will be increased on feature additions, and `major` on breaking changes.

## vNext
As of Version 4, network operations in `Octopus.Client` will be `async`. We will continue to support version 3 for some time once version 4 is released, but may not add all new features.

[1]: https://octopus.com
[2]: https://octopus.com/downloads
[3]: https://www.nuget.org/packages/Octopus.Client
[4]: http://docs.octopusdeploy.com/display/OD/Octo.exe+Command+Line
[5]: http://docs.octopusdeploy.com/display/OD/Octopus.Client
[6]: http://semver.org/<|MERGE_RESOLUTION|>--- conflicted
+++ resolved
@@ -1,10 +1,6 @@
-<<<<<<< HEAD
 [![Build status](https://ci.appveyor.com/api/projects/status/kbtxml9x2kcdgkju?svg=true)](https://ci.appveyor.com/project/OctopusDeploy/octo-exe)
 
-[Octopus Deploy][1] is an automated deployment server for professional .NET developers. 
-=======
 This repository contains the command line tool (`Octo.exe`) and .NET Client Library (`Octopus.Client`) for [Octopus Deploy][1], an automated deployment server for professional .NET developers. You can use them to create and deploy releases, create and push packages, and manage environments.
->>>>>>> fbcee53b
 
 `Octo.exe` can be [downloaded from the Octopus downloads page][2], while `Octopus.Client` is [available on nuget.org][3]
 
